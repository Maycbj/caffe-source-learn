@echo off
@setlocal EnableDelayedExpansion

:: Default values
if DEFINED APPVEYOR (
    echo Setting Appveyor defaults
    if NOT DEFINED MSVC_VERSION set MSVC_VERSION=14
    if NOT DEFINED WITH_NINJA set WITH_NINJA=1
    if NOT DEFINED CPU_ONLY set CPU_ONLY=1
    if NOT DEFINED CMAKE_CONFIG set CMAKE_CONFIG=Release
    if NOT DEFINED USE_NCCL set USE_NCCL=0
    if NOT DEFINED CMAKE_BUILD_SHARED_LIBS set CMAKE_BUILD_SHARED_LIBS=0
    if NOT DEFINED PYTHON_VERSION set PYTHON_VERSION=2
    if NOT DEFINED BUILD_PYTHON set BUILD_PYTHON=1
    if NOT DEFINED BUILD_PYTHON_LAYER set BUILD_PYTHON_LAYER=1
    if NOT DEFINED BUILD_MATLAB set BUILD_MATLAB=0
    if NOT DEFINED PYTHON_EXE set PYTHON_EXE=python
    if NOT DEFINED RUN_TESTS set RUN_TESTS=1
    if NOT DEFINED RUN_LINT set RUN_LINT=1
    if NOT DEFINED RUN_INSTALL set RUN_INSTALL=1

    :: Set python 2.7 with conda as the default python
    if !PYTHON_VERSION! EQU 2 (
        set CONDA_ROOT=C:\Miniconda-x64
    )
    :: Set python 3.5 with conda as the default python
    if !PYTHON_VERSION! EQU 3 (
        set CONDA_ROOT=C:\Miniconda35-x64
    )
    set PATH=!CONDA_ROOT!;!CONDA_ROOT!\Scripts;!CONDA_ROOT!\Library\bin;!PATH!

    :: Check that we have the right python version
    !PYTHON_EXE! --version
    :: Add the required channels
    conda config --add channels conda-forge
    conda config --add channels willyd
    :: Update conda
    conda update conda -y
    :: Download other required packages
    conda install --yes cmake ninja numpy scipy protobuf==3.1.0 six scikit-image pyyaml

    if ERRORLEVEL 1  (
      echo ERROR: Conda update or install failed
      exit /b 1
    )

    :: Install cuda and disable tests if needed
    if !WITH_CUDA! == 1 (
        call %~dp0\appveyor\appveyor_install_cuda.cmd
        set RUN_TESTS=0
<<<<<<< HEAD
=======
        set USE_NCCL=1
    ) else (
        set CPU_ONLY=1
>>>>>>> cc0614d3
    )

    :: Disable the tests in debug config
    if "%CMAKE_CONFIG%" == "Debug" (
        echo Disabling tests on appveyor with config == %CMAKE_CONFIG%
        set RUN_TESTS=0
    )

    :: Disable linting with python 3 until we find why the script fails
    if !PYTHON_VERSION! EQU 3 (
        set RUN_LINT=0
    )

) else (
    :: Change the settings here to match your setup
    :: Change MSVC_VERSION to 12 to use VS 2013
    if NOT DEFINED MSVC_VERSION set MSVC_VERSION=14
    :: Change to 1 to use Ninja generator (builds much faster)
    if NOT DEFINED WITH_NINJA set WITH_NINJA=1
    :: Change to 1 to build caffe without CUDA support
    if NOT DEFINED CPU_ONLY set CPU_ONLY=0
    :: Change to Debug to build Debug. This is only relevant for the Ninja generator the Visual Studio generator will generate both Debug and Release configs
    if NOT DEFINED CMAKE_CONFIG set CMAKE_CONFIG=Release
    :: Set to 1 to use NCCL
    if NOT DEFINED USE_NCCL set USE_NCCL=0
    :: Change to 1 to build a caffe.dll
    if NOT DEFINED CMAKE_BUILD_SHARED_LIBS set CMAKE_BUILD_SHARED_LIBS=0
    :: Change to 3 if using python 3.5 (only 2.7 and 3.5 are supported)
    if NOT DEFINED PYTHON_VERSION set PYTHON_VERSION=2
    :: Change these options for your needs.
    if NOT DEFINED BUILD_PYTHON set BUILD_PYTHON=1
    if NOT DEFINED BUILD_PYTHON_LAYER set BUILD_PYTHON_LAYER=1
    if NOT DEFINED BUILD_MATLAB set BUILD_MATLAB=0
    :: If python is on your path leave this alone
    if NOT DEFINED PYTHON_EXE set PYTHON_EXE=python
    :: Run the tests
    if NOT DEFINED RUN_TESTS set RUN_TESTS=0
    :: Run lint
    if NOT DEFINED RUN_LINT set RUN_LINT=0
    :: Build the install target
    if NOT DEFINED RUN_INSTALL set RUN_INSTALL=0
    
    :: Enable CUDA backend
    if NOT DEFINED USE_CUDA set USE_CUDA=0
    :: Use cuDNN acceleration with CUDA backend
    if NOT DEFINED USE_CUDNN set USE_CUDNN=0
    :: Use OpenCL backend
    if NOT DEFINED USE_GREENTEA set USE_GREENTEA=1
    :: Use LibDNN acceleration with OpenCL and/or CUDA backend
    if NOT DEFINED USE_LIBDNN set USE_LIBDNN=1
    :: Use OpenMP (disable this on systems with #NUMA > 1)
    if NOT DEFINED USE_OPENMP set USE_OPENMP=0
    :: Use 64 bit indexing for very large memory blob support (above 2G)
    if NOT DEFINED USE_INDEX64 set USE_INDEX64=0
    :: Use Intel spatial kernels acceleration for forward convolution on Intel iGPUs
    if NOT DEFINED USE_INTEL_SPATIAL set USE_INTEL_SPATIAL=0
)

:: Set the appropriate CMake generator
:: Use the exclamation mark ! below to delay the
:: expansion of CMAKE_GENERATOR
if %WITH_NINJA% EQU 0 (
    if "%MSVC_VERSION%"=="14" (
        set CMAKE_GENERATOR=Visual Studio 14 2015 Win64
    )
    if "%MSVC_VERSION%"=="12" (
        set CMAKE_GENERATOR=Visual Studio 12 2013 Win64
    )
    if "!CMAKE_GENERATOR!"=="" (
        echo ERROR: Unsupported MSVC version
        exit /B 1
    )
) else (
    set CMAKE_GENERATOR=Ninja
)

echo INFO: ============================================================
echo INFO: Summary:
echo INFO: ============================================================
echo INFO: MSVC_VERSION               = !MSVC_VERSION!
echo INFO: WITH_NINJA                 = !WITH_NINJA!
echo INFO: CMAKE_GENERATOR            = "!CMAKE_GENERATOR!"
echo INFO: CPU_ONLY                   = !CPU_ONLY!
echo INFO: USE_CUDA                   = !USE_CUDA!
echo INFO: USE_CUDNN                  = !USE_CUDNN!
echo INFO: USE_GREENTEA               = !USE_GREENTEA!
echo INFO: USE_LIBDNN                 = !USE_LIBDNN!
echo INFO: USE_OPENMP                 = !USE_OPENMP!
echo INFO: USE_INDEX64                = !USE_INDEX_64!
echo INFO: USE_INTEL_SPATIAL          = !USE_INTEL_SPATIAL!
echo INFO: CMAKE_CONFIG               = !CMAKE_CONFIG!
echo INFO: USE_NCCL                   = !USE_NCCL!
echo INFO: CMAKE_BUILD_SHARED_LIBS    = !CMAKE_BUILD_SHARED_LIBS!
echo INFO: PYTHON_VERSION             = !PYTHON_VERSION!
echo INFO: BUILD_PYTHON               = !BUILD_PYTHON!
echo INFO: BUILD_PYTHON_LAYER         = !BUILD_PYTHON_LAYER!
echo INFO: BUILD_MATLAB               = !BUILD_MATLAB!
echo INFO: PYTHON_EXE                 = "!PYTHON_EXE!"
echo INFO: RUN_TESTS                  = !RUN_TESTS!
echo INFO: RUN_LINT                   = !RUN_LINT!
echo INFO: RUN_INSTALL                = !RUN_INSTALL!
echo INFO: ============================================================

:: Build and exectute the tests
:: Do not run the tests with shared library
if !RUN_TESTS! EQU 1 (
  if %CMAKE_BUILD_SHARED_LIBS% EQU 1 (
      echo WARNING: Disabling tests with shared library build
    set RUN_TESTS=0
  )
)

if NOT EXIST build mkdir build
pushd build

:: Setup the environement for VS x64
set batch_file=!VS%MSVC_VERSION%0COMNTOOLS!..\..\VC\vcvarsall.bat
call "%batch_file%" amd64

:: Configure using cmake and using the caffe-builder dependencies
:: Add -DCUDNN_ROOT=C:/Projects/caffe/cudnn-8.0-windows10-x64-v5.1/cuda ^
:: below to use cuDNN
cmake -G"!CMAKE_GENERATOR!" ^
      -DBLAS=Open ^
      -DCMAKE_BUILD_TYPE:STRING=%CMAKE_CONFIG% ^
      -DBUILD_SHARED_LIBS:BOOL=%CMAKE_BUILD_SHARED_LIBS% ^
      -DBUILD_python:BOOL=%BUILD_PYTHON% ^
      -DBUILD_python_layer:BOOL=%BUILD_PYTHON_LAYER% ^
      -DBUILD_matlab:BOOL=%BUILD_MATLAB% ^
      -DCPU_ONLY:BOOL=%CPU_ONLY% ^
	  -DUSE_CUDA:BOOL=%USE_CUDA% ^
      -DUSE_CUDNN:BOOL=%USE_CUDNN% ^
	  -DUSE_LIBDNN:BOOL=%USE_LIBDNN% ^
	  -DUSE_GREENTEA:BOOL=%USE_GREENTEA% ^
	  -DUSE_OPENMP:BOOL=%USE_OPENMP% ^
      -DUSE_INDEX64:BOOL=%USE_INDEX64% ^
      -DUSE_INTEL_SPATIAL:BOOL=%USE_INTEL_SPATIAL% ^
      -DCOPY_PREREQUISITES:BOOL=1 ^
      -DINSTALL_PREREQUISITES:BOOL=1 ^
      -DUSE_NCCL:BOOL=!USE_NCCL! ^
      "%~dp0\.."

if ERRORLEVEL 1 (
  echo ERROR: Configure failed
  exit /b 1
)

:: Lint
if %RUN_LINT% EQU 1 (
    cmake --build . --target lint  --config %CMAKE_CONFIG%
)

if ERRORLEVEL 1 (
  echo ERROR: Lint failed
  exit /b 1
)

:: Build the library and tools
cmake --build . --config %CMAKE_CONFIG%

if ERRORLEVEL 1 (
  echo ERROR: Build failed
  exit /b 1
)

:: Build and exectute the tests
if !RUN_TESTS! EQU 1 (
    cmake --build . --target runtest --config %CMAKE_CONFIG%

    if ERRORLEVEL 1 (
        echo ERROR: Tests failed
        exit /b 1
    )

    if %BUILD_PYTHON% EQU 1 (
        if %BUILD_PYTHON_LAYER% EQU 1 (
            :: Run python tests only in Release build since
            :: the _caffe module is _caffe-d is debug
            if "%CMAKE_CONFIG%"=="Release" (
                :: Run the python tests
                cmake --build . --target pytest

                if ERRORLEVEL 1 (
                    echo ERROR: Python tests failed
                    exit /b 1
                )
            )
        )
    )
)

if %RUN_INSTALL% EQU 1 (
    cmake --build . --target install --config %CMAKE_CONFIG%
)

popd
@endlocal<|MERGE_RESOLUTION|>--- conflicted
+++ resolved
@@ -48,12 +48,9 @@
     if !WITH_CUDA! == 1 (
         call %~dp0\appveyor\appveyor_install_cuda.cmd
         set RUN_TESTS=0
-<<<<<<< HEAD
-=======
         set USE_NCCL=1
     ) else (
         set CPU_ONLY=1
->>>>>>> cc0614d3
     )
 
     :: Disable the tests in debug config
