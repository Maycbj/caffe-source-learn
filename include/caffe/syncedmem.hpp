--- conflicted
+++ resolved
@@ -16,45 +16,7 @@
 
 namespace caffe {
 
-<<<<<<< HEAD
 void CaffeMallocHost(void** ptr, int_tp size, device* device_context);
-=======
-// If CUDA is available and in GPU mode, host memory will be allocated pinned,
-// using cudaMallocHost. It avoids dynamic pinning for transfers (DMA).
-// The improvement in performance seems negligible in the single GPU case,
-// but might be more significant for parallel training. Most importantly,
-// it improved stability for large models on many GPUs.
-inline void CaffeMallocHost(void** ptr, size_t size, bool* use_cuda) {
-#ifndef CPU_ONLY
-  if (Caffe::mode() == Caffe::GPU) {
-    CUDA_CHECK(cudaMallocHost(ptr, size));
-    *use_cuda = true;
-    return;
-  }
-#endif
-#ifdef USE_MKL
-  *ptr = mkl_malloc(size ? size:1, 64);
-#else
-  *ptr = malloc(size);
-#endif
-  *use_cuda = false;
-  CHECK(*ptr) << "host allocation of size " << size << " failed";
-}
-
-inline void CaffeFreeHost(void* ptr, bool use_cuda) {
-#ifndef CPU_ONLY
-  if (use_cuda) {
-    CUDA_CHECK(cudaFreeHost(ptr));
-    return;
-  }
-#endif
-#ifdef USE_MKL
-  mkl_free(ptr);
-#else
-  free(ptr);
-#endif
-}
->>>>>>> 0a91794d
 
 void CaffeFreeHost(void* ptr, device* device_context);
 
