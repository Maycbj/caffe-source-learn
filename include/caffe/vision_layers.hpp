--- conflicted
+++ resolved
@@ -226,16 +226,6 @@
  private:
   // wrap im2col/col2im so we don't have to remember the (long) argument lists
   inline void conv_im2col_cpu(const Dtype* data, Dtype* col_buff) {
-<<<<<<< HEAD
-    im2col_cpu(data, conv_in_channels_, conv_in_height_, conv_in_width_,
-               kernel_h_, kernel_w_, pad_h_, pad_w_, stride_h_, stride_w_,
-               col_buff);
-  }
-  inline void conv_col2im_cpu(const Dtype* col_buff, Dtype* data) {
-    col2im_cpu(col_buff, conv_in_channels_, conv_in_height_, conv_in_width_,
-               kernel_h_, kernel_w_, pad_h_, pad_w_, stride_h_, stride_w_,
-               data);
-=======
     if (!force_nd_im2col_ && num_spatial_axes_ == 2) {
       im2col_cpu(data, conv_in_channels_,
           conv_input_shape_.cpu_data()[1], conv_input_shape_.cpu_data()[2],
@@ -260,22 +250,11 @@
           col_buffer_shape_.data(), kernel_shape_.cpu_data(),
           pad_.cpu_data(), stride_.cpu_data(), data);
     }
->>>>>>> 2e1c1cb7
   }
 
 #ifndef CPU_ONLY
 #ifdef USE_CUDA
   inline void conv_im2col_gpu(const Dtype* data, Dtype* col_buff) {
-<<<<<<< HEAD
-    im2col_gpu(data, conv_in_channels_, conv_in_height_, conv_in_width_,
-               kernel_h_, kernel_w_, pad_h_, pad_w_, stride_h_, stride_w_,
-               col_buff);
-  }
-  inline void conv_col2im_gpu(const Dtype* col_buff, Dtype* data) {
-    col2im_gpu(col_buff, conv_in_channels_, conv_in_height_, conv_in_width_,
-               kernel_h_, kernel_w_, pad_h_, pad_w_, stride_h_, stride_w_,
-               data);
-=======
     if (!force_nd_im2col_ && num_spatial_axes_ == 2) {
       im2col_gpu(data, conv_in_channels_,
           conv_input_shape_.cpu_data()[1], conv_input_shape_.cpu_data()[2],
@@ -286,7 +265,7 @@
       im2col_nd_gpu(data, num_spatial_axes_, num_kernels_im2col_,
           conv_input_shape_.gpu_data(), col_buffer_.gpu_shape(),
           kernel_shape_.gpu_data(), pad_.gpu_data(),
-          stride_.gpu_data(), col_buff);
+          stride_.gpu_data(), kstride_.gpu_data(), col_buff);
     }
   }
   inline void conv_col2im_gpu(const Dtype* col_buff, Dtype* data) {
@@ -300,9 +279,9 @@
       col2im_nd_gpu(col_buff, num_spatial_axes_, num_kernels_col2im_,
           conv_input_shape_.gpu_data(), col_buffer_.gpu_shape(),
           kernel_shape_.gpu_data(), pad_.gpu_data(), stride_.gpu_data(),
+          kstride_.gpu_data(),
           data);
     }
->>>>>>> 2e1c1cb7
   }
 #endif  // USE_CUDA
 #ifdef USE_GREENTEA
