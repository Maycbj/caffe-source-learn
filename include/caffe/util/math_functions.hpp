#ifndef CAFFE_UTIL_MATH_FUNCTIONS_H_
#define CAFFE_UTIL_MATH_FUNCTIONS_H_

#include <stdint.h>
#include <cmath>  // for std::fabs and std::signbit

#include "glog/logging.h"

#include "caffe/common.hpp"
#include "caffe/util/device_alternate.hpp"
#include "caffe/util/mkl_alternate.hpp"

namespace caffe {

// Caffe gemm provides a simpler interface to the gemm functions, with the
// limitation that the data has to be contiguous in memory.
template<typename Dtype>
void caffe_cpu_gemm(const CBLAS_TRANSPOSE TransA, const CBLAS_TRANSPOSE TransB,
                    const int_tp M, const int_tp N, const int_tp K,
                    const Dtype alpha, const Dtype* A, const Dtype* B,
                    const Dtype beta, Dtype* C);

template<typename Dtype>
void caffe_cpu_gemv(const CBLAS_TRANSPOSE TransA, const int_tp M,
                    const int_tp N, const Dtype alpha, const Dtype* A,
                    const Dtype* x, const Dtype beta, Dtype* y);

template<typename Dtype>
void caffe_axpy(const int_tp N, const Dtype alpha, const Dtype* X, Dtype* Y);

template<typename Dtype>
void caffe_cpu_axpby(const int_tp N, const Dtype alpha, const Dtype* X,
                     const Dtype beta, Dtype* Y);

template<typename Dtype>
void caffe_cpu_copy(const int_tp N, const Dtype* X, Dtype* Y);

template<typename Dtype>
void caffe_copy(const int_tp N, const Dtype *X, Dtype *Y);

template<typename Dtype>
void caffe_set(const int_tp N, const Dtype alpha, Dtype *X);

inline void caffe_memset(const uint_tp N, const int_tp alpha, void* X) {
  memset(X, alpha, N);  // NOLINT(caffe/alt_fn)
}

template<typename Dtype>
void caffe_add_scalar(const int_tp N, const Dtype alpha, Dtype *X);

template<typename Dtype>
void caffe_scal(const int_tp N, const Dtype alpha, Dtype *X);

template<typename Dtype>
void caffe_sqr(const int_tp N, const Dtype* a, Dtype* y);

template<typename Dtype>
void caffe_add(const int_tp N, const Dtype* a, const Dtype* b, Dtype* y);

template<typename Dtype>
void caffe_sub(const int_tp N, const Dtype* a, const Dtype* b, Dtype* y);

template<typename Dtype>
void caffe_mul(const int_tp N, const Dtype* a, const Dtype* b, Dtype* y);

template<typename Dtype>
void caffe_div(const int_tp N, const Dtype* a, const Dtype* b, Dtype* y);

template<typename Dtype>
void caffe_powx(const int_tp n, const Dtype* a, const Dtype b, Dtype* y);

uint_tp caffe_rng_rand();

template<typename Dtype>
Dtype caffe_nextafter(const Dtype b);

void caffe_rng_uniform(const int_tp n, uint_tp* r);

template<typename Dtype>
void caffe_rng_uniform(const int_tp n, const Dtype a, const Dtype b, Dtype* r);

template<typename Dtype>
void caffe_rng_gaussian(const int_tp n, const Dtype mu, const Dtype sigma,
                        Dtype* r);

template<typename Dtype, typename Itype>
void caffe_rng_bernoulli(const int_tp n, const Dtype p, Itype* r);

template<typename Dtype>
void caffe_exp(const int_tp n, const Dtype* a, Dtype* y);

template<typename Dtype>
void caffe_log(const int_tp n, const Dtype* a, Dtype* y);

template<typename Dtype>
void caffe_abs(const int_tp n, const Dtype* a, Dtype* y);

template<typename Dtype>
Dtype caffe_cpu_dot(const int_tp n, const Dtype* x, const Dtype* y);

template<typename Dtype>
Dtype caffe_cpu_strided_dot(const int_tp n, const Dtype* x, const int_tp incx,
                            const Dtype* y, const int_tp incy);

<<<<<<< HEAD
template<typename Dtype>
int_tp caffe_cpu_hamming_distance(const int_tp n, const Dtype* x,
                                  const Dtype* y);

=======
>>>>>>> 7e40583d
// Returns the sum of the absolute values of the elements of vector x
template<typename Dtype>
Dtype caffe_cpu_asum(const int_tp n, const Dtype* x);

// the branchless, type-safe version from
// http://stackoverflow.com/questions/1903954/is-there-a-standard-sign-function-signum-sgn-in-c-c
template<typename Dtype>
inline int8_t caffe_sign(Dtype val) {
  return (Dtype(0) < val) - (val < Dtype(0));
}

// The following two macros are modifications of DEFINE_VSL_UNARY_FUNC
//   in include/caffe/util/mkl_alternate.hpp authored by @Rowland Depp.
// Please refer to commit 7e8ef25c7 of the boost-eigen branch.
// Git cherry picking that commit caused a conflict hard to resolve and
//   copying that file in convenient for code reviewing.
// So they have to be pasted here temporarily.
#define DEFINE_CAFFE_CPU_UNARY_FUNC(name, operation) \
  template<typename Dtype> \
  void caffe_cpu_##name(const int_tp n, const Dtype* x, Dtype* y) { \
    CHECK_GT(n, 0); CHECK(x); CHECK(y); \
    for (int_tp i = 0; i < n; ++i) { \
      operation; \
    } \
  }

// output is 1 for the positives, 0 for zero, and -1 for the negatives
DEFINE_CAFFE_CPU_UNARY_FUNC(sign, y[i] = caffe_sign<Dtype>(x[i]));

// This returns a nonzero value if the input has its sign bit set.
// The name sngbit is meant to avoid conflicts with std::signbit in the macro.
// The extra parens are needed because CUDA < 6.5 defines signbit as a macro,
// and we don't want that to expand here when CUDA headers are also included.
DEFINE_CAFFE_CPU_UNARY_FUNC(sgnbit,
                            y[i] = static_cast<bool>((std::signbit)(x[i])));

DEFINE_CAFFE_CPU_UNARY_FUNC(fabs, y[i] = std::fabs(x[i]));

template<typename Dtype>
void caffe_cpu_scale(const int_tp n, const Dtype alpha, const Dtype *x,
                     Dtype* y);

#ifndef CPU_ONLY  // GPU
#ifdef USE_CUDA

// Decaf gpu gemm provides an interface that is almost the same as the cpu
// gemm function - following the c convention and calling the fortran-order
// gpu code under the hood.
template<typename Dtype>
void caffe_gpu_gemm(const CBLAS_TRANSPOSE TransA, const CBLAS_TRANSPOSE TransB,
                    const int_tp M, const int_tp N, const int_tp K,
                    const Dtype alpha, const Dtype* A, const Dtype* B,
                    const Dtype beta, Dtype* C);

template<typename Dtype>
void caffe_gpu_gemv(const CBLAS_TRANSPOSE TransA, const int_tp M,
                    const int_tp N, const Dtype alpha, const Dtype* A,
                    const Dtype* x, const Dtype beta, Dtype* y);

template<typename Dtype>
void caffe_gpu_axpy(const int_tp N, const Dtype alpha, const Dtype* X,
                    Dtype* Y);

template<typename Dtype>
void caffe_gpu_axpby(const int_tp N, const Dtype alpha, const Dtype* X,
                     const Dtype beta, Dtype* Y);

void caffe_gpu_memcpy(const uint_tp N, const void *X, void *Y);

template<typename Dtype>
void caffe_gpu_set(const int_tp N, const Dtype alpha, Dtype *X);

inline void caffe_gpu_memset(const uint_tp N, const int_tp alpha, void* X) {
  CUDA_CHECK(cudaMemset(X, alpha, N));  // NOLINT(caffe/alt_fn)
}

template<typename Dtype>
void caffe_gpu_add_scalar(const int_tp N, const Dtype alpha, Dtype *X);

template<typename Dtype>
void caffe_gpu_scal(const int_tp N, const Dtype alpha, Dtype *X);

template<typename Dtype>
void caffe_gpu_add(const int_tp N, const Dtype* a, const Dtype* b, Dtype* y);

template<typename Dtype>
void caffe_gpu_sub(const int_tp N, const Dtype* a, const Dtype* b, Dtype* y);

template<typename Dtype>
void caffe_gpu_mul(const int_tp N, const Dtype* a, const Dtype* b, Dtype* y);

template<typename Dtype>
void caffe_gpu_div(const int_tp N, const Dtype* a, const Dtype* b, Dtype* y);

template<typename Dtype>
void caffe_gpu_abs(const int_tp n, const Dtype* a, Dtype* y);

template<typename Dtype>
void caffe_gpu_exp(const int_tp n, const Dtype* a, Dtype* y);

template<typename Dtype>
void caffe_gpu_log(const int_tp n, const Dtype* a, Dtype* y);

template<typename Dtype>
void caffe_gpu_powx(const int_tp n, const Dtype* a, const Dtype b, Dtype* y);

// caffe_gpu_rng_uniform with two arguments generates integers in the range
// [0, UINT_MAX].
void caffe_gpu_rng_uniform(const int_tp n, unsigned int* r);  // NOLINT
void caffe_gpu_rng_uniform(const int_tp n, unsigned long long* r);  // NOLINT

// caffe_gpu_rng_uniform with four arguments generates floats in the range
// (a, b] (strictly greater than a, less than or equal to b) due to the
// specification of curandGenerateUniform.  With a = 0, b = 1, just calls
// curandGenerateUniform; with other limits will shift and scale the outputs
// appropriately after calling curandGenerateUniform.
template<typename Dtype>
void caffe_gpu_rng_uniform(const int_tp n, const Dtype a, const Dtype b,
                           Dtype* r);

template<typename Dtype>
void caffe_gpu_rng_gaussian(const int_tp n, const Dtype mu, const Dtype sigma,
                            Dtype* r);

template<typename Dtype>
void caffe_gpu_rng_bernoulli(const int_tp n, const Dtype p, int_tp* r);

template<typename Dtype>
void caffe_gpu_dot(const int_tp n, const Dtype* x, const Dtype* y, Dtype* out);

<<<<<<< HEAD
template<typename Dtype>
uint32_t caffe_gpu_hamming_distance(const int_tp n, const Dtype* x,
                                    const Dtype* y);

template<typename Dtype>
void caffe_gpu_asum(const int_tp n, const Dtype* x, Dtype* y);
=======
template <typename Dtype>
void caffe_gpu_asum(const int n, const Dtype* x, Dtype* y);
>>>>>>> 7e40583d

template<typename Dtype>
void caffe_gpu_sign(const int_tp n, const Dtype* x, Dtype* y);

template<typename Dtype>
void caffe_gpu_sgnbit(const int_tp n, const Dtype* x, Dtype* y);

template<typename Dtype>
void caffe_gpu_fabs(const int_tp n, const Dtype* x, Dtype* y);

template<typename Dtype>
void caffe_gpu_scale(const int_tp n, const Dtype alpha, const Dtype *x,
                     Dtype* y);

#define DEFINE_AND_INSTANTIATE_GPU_UNARY_FUNC(name, operation) \
template<typename Dtype> \
__global__ void name##_kernel(const int_tp n, const Dtype* x, Dtype* y) { \
  CUDA_KERNEL_LOOP(index, n) { \
    operation; \
  } \
} \
template <> \
void caffe_gpu_##name<float>(const int_tp n, const float* x, float* y) { \
  /* NOLINT_NEXT_LINE(whitespace/operators) */ \
  name##_kernel<float><<<CAFFE_GET_BLOCKS(n), CAFFE_CUDA_NUM_THREADS>>>( \
      n, x, y); \
} \
template <> \
void caffe_gpu_##name<double>(const int_tp n, const double* x, double* y) { \
  /* NOLINT_NEXT_LINE(whitespace/operators) */ \
  name##_kernel<double><<<CAFFE_GET_BLOCKS(n), CAFFE_CUDA_NUM_THREADS>>>( \
      n, x, y); \
}

#endif  // USE_CUDA
#endif  // !CPU_ONLY

}  // namespace caffe

#endif  // CAFFE_UTIL_MATH_FUNCTIONS_H_<|MERGE_RESOLUTION|>--- conflicted
+++ resolved
@@ -102,13 +102,6 @@
 Dtype caffe_cpu_strided_dot(const int_tp n, const Dtype* x, const int_tp incx,
                             const Dtype* y, const int_tp incy);
 
-<<<<<<< HEAD
-template<typename Dtype>
-int_tp caffe_cpu_hamming_distance(const int_tp n, const Dtype* x,
-                                  const Dtype* y);
-
-=======
->>>>>>> 7e40583d
 // Returns the sum of the absolute values of the elements of vector x
 template<typename Dtype>
 Dtype caffe_cpu_asum(const int_tp n, const Dtype* x);
@@ -239,17 +232,9 @@
 template<typename Dtype>
 void caffe_gpu_dot(const int_tp n, const Dtype* x, const Dtype* y, Dtype* out);
 
-<<<<<<< HEAD
-template<typename Dtype>
-uint32_t caffe_gpu_hamming_distance(const int_tp n, const Dtype* x,
-                                    const Dtype* y);
 
 template<typename Dtype>
 void caffe_gpu_asum(const int_tp n, const Dtype* x, Dtype* y);
-=======
-template <typename Dtype>
-void caffe_gpu_asum(const int n, const Dtype* x, Dtype* y);
->>>>>>> 7e40583d
 
 template<typename Dtype>
 void caffe_gpu_sign(const int_tp n, const Dtype* x, Dtype* y);
