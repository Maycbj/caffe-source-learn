#ifndef CAFFE_CONFIG_HPP_
#define CAFFE_CONFIG_HPP_

/* Sources directory */
#define SOURCE_FOLDER "${PROJECT_SOURCE_DIR}"

/* Binaries directory */
#define BINARY_FOLDER "${PROJECT_BINARY_DIR}"

/* This is an absolute path so that we can run test from any build
 * directory */
#define ABS_TEST_DATA_DIR "${PROJECT_SOURCE_DIR}/src/caffe/test/test_data/"

<<<<<<< HEAD
/* Temporary (TODO: remove) */
#if 0
  #define CMAKE_SOURCE_DIR SOURCE_FOLDER "/src/"
  #define EXAMPLES_SOURCE_DIR BINARY_FOLDER "/examples/"
  #define CMAKE_EXT ".gen.cmake"
#else
  #define CMAKE_SOURCE_DIR "src/"
  #define EXAMPLES_SOURCE_DIR "examples/"
  #define CMAKE_EXT ""
#endif
#endif  // CAFFE_CONFIG_HPP_
=======
/* Test device */
#define CUDA_TEST_DEVICE ${CUDA_TEST_DEVICE}
>>>>>>> eeebdab1
<|MERGE_RESOLUTION|>--- conflicted
+++ resolved
@@ -11,19 +11,5 @@
  * directory */
 #define ABS_TEST_DATA_DIR "${PROJECT_SOURCE_DIR}/src/caffe/test/test_data/"
 
-<<<<<<< HEAD
-/* Temporary (TODO: remove) */
-#if 0
-  #define CMAKE_SOURCE_DIR SOURCE_FOLDER "/src/"
-  #define EXAMPLES_SOURCE_DIR BINARY_FOLDER "/examples/"
-  #define CMAKE_EXT ".gen.cmake"
-#else
-  #define CMAKE_SOURCE_DIR "src/"
-  #define EXAMPLES_SOURCE_DIR "examples/"
-  #define CMAKE_EXT ""
-#endif
-#endif  // CAFFE_CONFIG_HPP_
-=======
 /* Test device */
 #define CUDA_TEST_DEVICE ${CUDA_TEST_DEVICE}
->>>>>>> eeebdab1
