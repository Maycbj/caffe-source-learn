#ifdef USE_CUDA
#include <cstring>
#include <vector>

#include "gtest/gtest.h"

#include "caffe/blob.hpp"
#include "caffe/common.hpp"
#include "caffe/filler.hpp"
#include "caffe/layers/im2col_layer.hpp"
#include "caffe/util/im2col.hpp"

#include "caffe/test/test_caffe_main.hpp"

namespace caffe {

// Forward declare kernel functions
<<<<<<< HEAD
#ifdef USE_CUDA
template<typename Dtype>
__global__ void im2col_gpu_kernel(const int_tp n, const Dtype* data_im,
                                  const int_tp height, const int_tp width,
                                  const int_tp kernel_h, const int_tp kernel_w,
                                  const int_tp pad_h, const int_tp pad_w,
                                  const int_tp stride_h, const int_tp stride_w,
                                  const int_tp height_col,
                                  const int_tp width_col, Dtype* data_col);

template<typename Dtype>
__global__ void im2col_nd_gpu_kernel(const int_tp n, const int_tp num_axes,
                                     const Dtype* data_im,
                                     const int_tp* im_shape,
                                     const int_tp* col_shape,
                                     const int_tp* kernel_shape,
                                     const int_tp* pad, const int_tp* stride,
                                     Dtype* data_col);
=======
template <typename Dtype>
__global__ void im2col_gpu_kernel(const int n, const Dtype* data_im,
    const int height, const int width, const int kernel_h, const int kernel_w,
    const int pad_h, const int pad_w,
    const int stride_h, const int stride_w,
    const int dilation_h, const int dilation_w,
    const int height_col, const int width_col,
    Dtype* data_col);

template <typename Dtype, int num_axes>
__global__ void im2col_nd_gpu_kernel(const int n, const Dtype* data_im,
    const int* im_shape, const int* col_shape,
    const int* kernel_shape, const int* pad, const int* stride,
    const int* dilation, Dtype* data_col);
>>>>>>> 08c5dfd5

extern cudaDeviceProp CAFFE_TEST_CUDA_PROP;
#endif  // USE_CUDA

template <typename Dtype>
class Im2colKernelTest : public GPUDeviceTest<Dtype> {
 protected:
  Im2colKernelTest()
        // big so launches > 1024 threads
<<<<<<< HEAD
      : blob_bottom_(new Blob<Dtype>(5, 500, 10, 10)),
        blob_kernel_shape_(new Blob<int_tp>()),
        blob_stride_(new Blob<int_tp>()),
        blob_pad_(new Blob<int_tp>()),
=======
      : blob_bottom_(new Blob<Dtype>(5, 500, 15, 15)),
        blob_kernel_shape_(new Blob<int>()),
        blob_stride_(new Blob<int>()),
        blob_pad_(new Blob<int>()),
        blob_dilation_(new Blob<int>()),
>>>>>>> 08c5dfd5
        blob_top_(new Blob<Dtype>()),
        blob_top_cpu_(new Blob<Dtype>()) {
    FillerParameter filler_param;
    GaussianFiller<Dtype> filler(filler_param);
    filler.Fill(this->blob_bottom_);
    vector<int_tp> dim_blob_shape(1, 2);
    blob_kernel_shape_->Reshape(dim_blob_shape);
    blob_stride_->Reshape(dim_blob_shape);
    blob_pad_->Reshape(dim_blob_shape);
    blob_dilation_->Reshape(dim_blob_shape);

    height_ = blob_bottom_->height();
    width_ = blob_bottom_->width();
    channels_ = blob_bottom_->channels();
    pad_ = 0;
    stride_ = 2;
    dilation_ = 3;
    kernel_size_ = 3;
    height_col_ = (height_ + 2 * pad_ -
        (dilation_ * (kernel_size_ - 1) + 1)) / stride_ + 1;
    width_col_ = (width_ + 2 * pad_ -
        (dilation_ * (kernel_size_ - 1) + 1)) / stride_ + 1;

    for (int_tp i = 0; i < 2; ++i) {
      blob_kernel_shape_->mutable_cpu_data()[i] = kernel_size_;
      blob_stride_->mutable_cpu_data()[i] = stride_;
      blob_pad_->mutable_cpu_data()[i] = pad_;
      blob_dilation_->mutable_cpu_data()[i] = dilation_;
    }
  }

  virtual ~Im2colKernelTest() {
    delete blob_bottom_;
    delete blob_top_;
    delete blob_top_cpu_;
    delete blob_kernel_shape_;
    delete blob_stride_;
    delete blob_pad_;
    delete blob_dilation_;
  }

<<<<<<< HEAD
  Blob<int_tp>* const blob_kernel_shape_;
  Blob<int_tp>* const blob_stride_;
  Blob<int_tp>* const blob_pad_;
  Blob<Dtype>* const blob_bottom_;
  Blob<Dtype>* const blob_top_;
  Blob<Dtype>* const blob_top_cpu_;
  int_tp height_;
  int_tp width_;
  int_tp channels_;
  int_tp pad_;
  int_tp stride_;
  int_tp kernel_size_;
  int_tp height_col_;
  int_tp width_col_;
=======
  Blob<int>* const blob_kernel_shape_;
  Blob<int>* const blob_stride_;
  Blob<int>* const blob_pad_;
  Blob<int>* const blob_dilation_;
  Blob<Dtype>* const blob_bottom_;
  Blob<Dtype>* const blob_top_;
  Blob<Dtype>* const blob_top_cpu_;
  int height_;
  int width_;
  int channels_;
  int pad_;
  int stride_;
  int dilation_;
  int kernel_size_;
  int height_col_;
  int width_col_;
>>>>>>> 08c5dfd5
};

TYPED_TEST_CASE(Im2colKernelTest, TestDtypes);

TYPED_TEST(Im2colKernelTest, Test2D) {
<<<<<<< HEAD
  if (Caffe::GetDefaultDevice()->backend() == BACKEND_CUDA) {
    // Reshape the blobs to correct size for im2col output
    this->blob_top_->Reshape(this->blob_bottom_->num(),
            this->channels_ * this->kernel_size_ * this->kernel_size_,
            this->height_col_,
            this->width_col_);

    this->blob_top_cpu_->Reshape(this->blob_bottom_->num(),
            this->channels_ * this->kernel_size_ * this->kernel_size_,
            this->height_col_,
            this->width_col_);

    const TypeParam* bottom_data = this->blob_bottom_->gpu_data();
    TypeParam* top_data = this->blob_top_->mutable_gpu_data();
    TypeParam* cpu_data = this->blob_top_cpu_->mutable_cpu_data();

    // CPU Version
    for (int_tp n = 0; n < this->blob_bottom_->num(); ++n) {
      im2col_cpu(this->blob_bottom_->cpu_data() + this->blob_bottom_->offset(n),
        this->channels_, this->height_, this->width_,
        this->kernel_size_, this->kernel_size_, this->pad_, this->pad_,
        this->stride_, this->stride_,
        cpu_data + this->blob_top_cpu_->offset(n));
=======
  // Reshape the blobs to correct size for im2col output
  this->blob_top_->Reshape(this->blob_bottom_->num(),
          this->channels_ * this->kernel_size_ * this->kernel_size_,
          this->height_col_,
          this->width_col_);

  this->blob_top_cpu_->Reshape(this->blob_bottom_->num(),
          this->channels_ * this->kernel_size_ * this->kernel_size_,
          this->height_col_,
          this->width_col_);

  const TypeParam* bottom_data = this->blob_bottom_->gpu_data();
  TypeParam* top_data = this->blob_top_->mutable_gpu_data();
  TypeParam* cpu_data = this->blob_top_cpu_->mutable_cpu_data();

  // CPU Version
  for (int n = 0; n < this->blob_bottom_->num(); ++n) {
    im2col_cpu(this->blob_bottom_->cpu_data() + this->blob_bottom_->offset(n),
      this->channels_, this->height_, this->width_,
      this->kernel_size_, this->kernel_size_, this->pad_, this->pad_,
      this->stride_, this->stride_, this->dilation_, this->dilation_,
      cpu_data + this->blob_top_cpu_->offset(n));
  }

  // GPU version
  int num_kernels = this->channels_ * this->height_col_ * this->width_col_;
  int default_grid_dim = CAFFE_GET_BLOCKS(num_kernels);

  // Launch with different grid sizes
  for (int grid_div = 2; grid_div <= 8; grid_div++) {
    for (int n = 0; n < this->blob_bottom_->num(); ++n) {
      int grid_dim = default_grid_dim/grid_div;
      // NOLINT_NEXT_LINE(whitespace/operators)
      im2col_gpu_kernel<TypeParam><<<grid_dim, CAFFE_CUDA_NUM_THREADS>>>(
        num_kernels, bottom_data + this->blob_bottom_->offset(n),
        this->height_, this->width_, this->kernel_size_, this->kernel_size_,
        this->pad_, this->pad_, this->stride_, this->stride_,
        this->dilation_, this->dilation_,
        this->height_col_, this->width_col_,
        top_data + this->blob_top_->offset(n));
      CUDA_POST_KERNEL_CHECK;
>>>>>>> 08c5dfd5
    }

    // GPU version
    int_tp num_kernels = this->channels_ * this->height_col_ * this->width_col_;
    int_tp default_grid_dim = CAFFE_GET_BLOCKS(num_kernels);

    // Launch with different grid sizes
    for (int_tp grid_div = 2; grid_div <= 8; grid_div++) {
      for (int_tp n = 0; n < this->blob_bottom_->num(); ++n) {
        im2col_cpu(this->blob_bottom_->cpu_data()
                   + this->blob_bottom_->offset(n),
          this->channels_, this->height_, this->width_,
          this->kernel_size_, this->kernel_size_, this->pad_, this->pad_,
          this->stride_, this->stride_,
          cpu_data + this->blob_top_cpu_->offset(n));
      }


      // GPU version
      int_tp num_kernels = this->channels_ * this->height_col_
          * this->width_col_;
      int_tp default_grid_dim = CAFFE_GET_BLOCKS(num_kernels);

      // Launch with different grid sizes
      for (int_tp grid_div = 2; grid_div <= 8; grid_div++) {
        for (int_tp n = 0; n < this->blob_bottom_->num(); ++n) {
          int_tp grid_dim = default_grid_dim/grid_div;
          // NOLINT_NEXT_LINE(whitespace/operators)
          im2col_gpu_kernel<TypeParam>
            CUDA_KERNEL(grid_dim, CAFFE_CUDA_NUM_THREADS)(
            num_kernels, bottom_data + this->blob_bottom_->offset(n),
            this->height_, this->width_, this->kernel_size_, this->kernel_size_,
            this->pad_, this->pad_, this->stride_, this->stride_,
            this->height_col_, this->width_col_,
            top_data + this->blob_top_->offset(n));
          CUDA_POST_KERNEL_CHECK;
        }

        // Compare results against CPU version
        for (int_tp i = 0; i < this->blob_top_->count(); ++i) {
          TypeParam cpuval = cpu_data[i];
          TypeParam gpuval = this->blob_top_->cpu_data()[i];
          EXPECT_EQ(cpuval, gpuval);
          if (cpuval != gpuval) {
            break;
          }
        }
      }
    }
  }
}

TYPED_TEST(Im2colKernelTest, TestND) {
<<<<<<< HEAD
  if (Caffe::GetDefaultDevice()->backend() == BACKEND_CUDA) {
    // Reshape the blobs to correct size for im2col output
    this->blob_top_->Reshape(this->blob_bottom_->num(),
        this->channels_ * this->kernel_size_ * this->kernel_size_,
        this->height_col_,
        this->width_col_);

    this->blob_top_cpu_->ReshapeLike(*this->blob_top_);

    const TypeParam* bottom_data_cpu = this->blob_bottom_->cpu_data();
    TypeParam* top_data_cpu = this->blob_top_cpu_->mutable_cpu_data();

    // CPU Version
    for (int_tp n = 0; n < this->blob_bottom_->num(); ++n) {
      im2col_nd_cpu(bottom_data_cpu + this->blob_bottom_->offset(n), 2,
          this->blob_bottom_->shape().data() + 1,
          this->blob_top_cpu_->shape().data() + 1,
          this->blob_kernel_shape_->cpu_data(),
          this->blob_pad_->cpu_data(), this->blob_stride_->cpu_data(),
          top_data_cpu + this->blob_top_cpu_->offset(n));
=======
  // Reshape the blobs to correct size for im2col output
  this->blob_top_->Reshape(this->blob_bottom_->num(),
      this->channels_ * this->kernel_size_ * this->kernel_size_,
      this->height_col_,
      this->width_col_);

  this->blob_top_cpu_->ReshapeLike(*this->blob_top_);

  const TypeParam* bottom_data_cpu = this->blob_bottom_->cpu_data();
  TypeParam* top_data_cpu = this->blob_top_cpu_->mutable_cpu_data();

  // CPU Version
  for (int n = 0; n < this->blob_bottom_->num(); ++n) {
    im2col_nd_cpu(bottom_data_cpu + this->blob_bottom_->offset(n), 2,
        this->blob_bottom_->shape().data() + 1,
        this->blob_top_cpu_->shape().data() + 1,
        this->blob_kernel_shape_->cpu_data(),
        this->blob_pad_->cpu_data(), this->blob_stride_->cpu_data(),
        this->blob_dilation_->cpu_data(),
        top_data_cpu + this->blob_top_cpu_->offset(n));
  }

  // GPU version
  int num_kernels = this->channels_ * this->height_col_ * this->width_col_;
  int default_grid_dim = CAFFE_GET_BLOCKS(num_kernels);
  const TypeParam* bottom_data_gpu = this->blob_bottom_->gpu_data();

  // Launch with different grid sizes
  for (int grid_div = 2; grid_div <= 8; grid_div++) {
    for (int n = 0; n < this->blob_bottom_->num(); ++n) {
      const int grid_dim = default_grid_dim / grid_div;
      TypeParam* top_data_gpu = this->blob_top_->mutable_gpu_data();
      // NOLINT_NEXT_LINE(whitespace/operators)
      im2col_nd_gpu_kernel<TypeParam, 2><<<grid_dim, CAFFE_CUDA_NUM_THREADS>>>(
          num_kernels, bottom_data_gpu + this->blob_bottom_->offset(n),
          this->blob_bottom_->gpu_shape() + 1, this->blob_top_->gpu_shape() + 1,
          this->blob_kernel_shape_->gpu_data(), this->blob_pad_->gpu_data(),
          this->blob_stride_->gpu_data(), this->blob_dilation_->gpu_data(),
          top_data_gpu + this->blob_top_->offset(n));
      CUDA_POST_KERNEL_CHECK;
>>>>>>> 08c5dfd5
    }

    // GPU version
    int_tp num_kernels = this->channels_ * this->height_col_ * this->width_col_;
    int_tp default_grid_dim = CAFFE_GET_BLOCKS(num_kernels);
    const TypeParam* bottom_data_gpu = this->blob_bottom_->gpu_data();

    // Launch with different grid sizes
    for (int_tp grid_div = 2; grid_div <= 8; grid_div++) {
      for (int_tp n = 0; n < this->blob_bottom_->num(); ++n) {
        const int_tp grid_dim = default_grid_dim / grid_div;
        TypeParam* top_data_gpu = this->blob_top_->mutable_gpu_data();
        // NOLINT_NEXT_LINE(whitespace/operators)
        im2col_nd_gpu_kernel<TypeParam>
        CUDA_KERNEL(grid_dim, CAFFE_CUDA_NUM_THREADS) (
            num_kernels, 2, bottom_data_gpu + this->blob_bottom_->offset(n),
            this->blob_bottom_->gpu_shape() + 1,
            this->blob_top_->gpu_shape() + 1,
            this->blob_kernel_shape_->gpu_data(),
            this->blob_pad_->gpu_data(),
            this->blob_stride_->gpu_data(),
            top_data_gpu + this->blob_top_->offset(n));
        CUDA_POST_KERNEL_CHECK;
      }

      // Compare results against CPU version
      for (int_tp i = 0; i < this->blob_top_->count(); ++i) {
        TypeParam cpuval = top_data_cpu[i];
        TypeParam gpuval = this->blob_top_->cpu_data()[i];
        EXPECT_EQ(cpuval, gpuval);
        if (cpuval != gpuval) {
          break;
        }
      }
    }
  }
}

}  // namespace caffe
#endif  // USE_CUDA<|MERGE_RESOLUTION|>--- conflicted
+++ resolved
@@ -15,7 +15,6 @@
 namespace caffe {
 
 // Forward declare kernel functions
-<<<<<<< HEAD
 #ifdef USE_CUDA
 template<typename Dtype>
 __global__ void im2col_gpu_kernel(const int_tp n, const Dtype* data_im,
@@ -23,55 +22,31 @@
                                   const int_tp kernel_h, const int_tp kernel_w,
                                   const int_tp pad_h, const int_tp pad_w,
                                   const int_tp stride_h, const int_tp stride_w,
+                                  const int_tp dilation_h,
+                                  const int_tp dilation_w,
                                   const int_tp height_col,
                                   const int_tp width_col, Dtype* data_col);
 
-template<typename Dtype>
-__global__ void im2col_nd_gpu_kernel(const int_tp n, const int_tp num_axes,
-                                     const Dtype* data_im,
+template<typename Dtype, int_tp num_axes>
+__global__ void im2col_nd_gpu_kernel(const int_tp n, const Dtype* data_im,
                                      const int_tp* im_shape,
                                      const int_tp* col_shape,
                                      const int_tp* kernel_shape,
                                      const int_tp* pad, const int_tp* stride,
-                                     Dtype* data_col);
-=======
-template <typename Dtype>
-__global__ void im2col_gpu_kernel(const int n, const Dtype* data_im,
-    const int height, const int width, const int kernel_h, const int kernel_w,
-    const int pad_h, const int pad_w,
-    const int stride_h, const int stride_w,
-    const int dilation_h, const int dilation_w,
-    const int height_col, const int width_col,
-    Dtype* data_col);
-
-template <typename Dtype, int num_axes>
-__global__ void im2col_nd_gpu_kernel(const int n, const Dtype* data_im,
-    const int* im_shape, const int* col_shape,
-    const int* kernel_shape, const int* pad, const int* stride,
-    const int* dilation, Dtype* data_col);
->>>>>>> 08c5dfd5
+                                     const int_tp* dilation, Dtype* data_col);
 
 extern cudaDeviceProp CAFFE_TEST_CUDA_PROP;
 #endif  // USE_CUDA
 
-template <typename Dtype>
+template<typename Dtype>
 class Im2colKernelTest : public GPUDeviceTest<Dtype> {
  protected:
   Im2colKernelTest()
-        // big so launches > 1024 threads
-<<<<<<< HEAD
-      : blob_bottom_(new Blob<Dtype>(5, 500, 10, 10)),
+      // big so launches > 1024 threads
+      : blob_bottom_(new Blob<Dtype>(5, 500, 15, 15)),
         blob_kernel_shape_(new Blob<int_tp>()),
-        blob_stride_(new Blob<int_tp>()),
-        blob_pad_(new Blob<int_tp>()),
-=======
-      : blob_bottom_(new Blob<Dtype>(5, 500, 15, 15)),
-        blob_kernel_shape_(new Blob<int>()),
-        blob_stride_(new Blob<int>()),
-        blob_pad_(new Blob<int>()),
-        blob_dilation_(new Blob<int>()),
->>>>>>> 08c5dfd5
-        blob_top_(new Blob<Dtype>()),
+        blob_stride_(new Blob<int_tp>()), blob_pad_(new Blob<int_tp>()),
+        blob_dilation_(new Blob<int_tp>()), blob_top_(new Blob<Dtype>()),
         blob_top_cpu_(new Blob<Dtype>()) {
     FillerParameter filler_param;
     GaussianFiller<Dtype> filler(filler_param);
@@ -89,10 +64,10 @@
     stride_ = 2;
     dilation_ = 3;
     kernel_size_ = 3;
-    height_col_ = (height_ + 2 * pad_ -
-        (dilation_ * (kernel_size_ - 1) + 1)) / stride_ + 1;
-    width_col_ = (width_ + 2 * pad_ -
-        (dilation_ * (kernel_size_ - 1) + 1)) / stride_ + 1;
+    height_col_ = (height_ + 2 * pad_ - (dilation_ * (kernel_size_ - 1) + 1))
+        / stride_ + 1;
+    width_col_ = (width_ + 2 * pad_ - (dilation_ * (kernel_size_ - 1) + 1))
+        / stride_ + 1;
 
     for (int_tp i = 0; i < 2; ++i) {
       blob_kernel_shape_->mutable_cpu_data()[i] = kernel_size_;
@@ -112,10 +87,10 @@
     delete blob_dilation_;
   }
 
-<<<<<<< HEAD
   Blob<int_tp>* const blob_kernel_shape_;
   Blob<int_tp>* const blob_stride_;
   Blob<int_tp>* const blob_pad_;
+  Blob<int_tp>* const blob_dilation_;
   Blob<Dtype>* const blob_bottom_;
   Blob<Dtype>* const blob_top_;
   Blob<Dtype>* const blob_top_cpu_;
@@ -124,99 +99,58 @@
   int_tp channels_;
   int_tp pad_;
   int_tp stride_;
+  int_tp dilation_;
   int_tp kernel_size_;
   int_tp height_col_;
   int_tp width_col_;
-=======
-  Blob<int>* const blob_kernel_shape_;
-  Blob<int>* const blob_stride_;
-  Blob<int>* const blob_pad_;
-  Blob<int>* const blob_dilation_;
-  Blob<Dtype>* const blob_bottom_;
-  Blob<Dtype>* const blob_top_;
-  Blob<Dtype>* const blob_top_cpu_;
-  int height_;
-  int width_;
-  int channels_;
-  int pad_;
-  int stride_;
-  int dilation_;
-  int kernel_size_;
-  int height_col_;
-  int width_col_;
->>>>>>> 08c5dfd5
 };
 
+
 TYPED_TEST_CASE(Im2colKernelTest, TestDtypes);
 
-TYPED_TEST(Im2colKernelTest, Test2D) {
-<<<<<<< HEAD
-  if (Caffe::GetDefaultDevice()->backend() == BACKEND_CUDA) {
-    // Reshape the blobs to correct size for im2col output
-    this->blob_top_->Reshape(this->blob_bottom_->num(),
-            this->channels_ * this->kernel_size_ * this->kernel_size_,
-            this->height_col_,
-            this->width_col_);
-
-    this->blob_top_cpu_->Reshape(this->blob_bottom_->num(),
-            this->channels_ * this->kernel_size_ * this->kernel_size_,
-            this->height_col_,
-            this->width_col_);
-
-    const TypeParam* bottom_data = this->blob_bottom_->gpu_data();
-    TypeParam* top_data = this->blob_top_->mutable_gpu_data();
-    TypeParam* cpu_data = this->blob_top_cpu_->mutable_cpu_data();
-
-    // CPU Version
-    for (int_tp n = 0; n < this->blob_bottom_->num(); ++n) {
-      im2col_cpu(this->blob_bottom_->cpu_data() + this->blob_bottom_->offset(n),
-        this->channels_, this->height_, this->width_,
-        this->kernel_size_, this->kernel_size_, this->pad_, this->pad_,
-        this->stride_, this->stride_,
-        cpu_data + this->blob_top_cpu_->offset(n));
-=======
+TYPED_TEST(Im2colKernelTest, Test2D){
+if (Caffe::GetDefaultDevice()->backend() == BACKEND_CUDA) {
   // Reshape the blobs to correct size for im2col output
   this->blob_top_->Reshape(this->blob_bottom_->num(),
-          this->channels_ * this->kernel_size_ * this->kernel_size_,
-          this->height_col_,
-          this->width_col_);
+      this->channels_ * this->kernel_size_ * this->kernel_size_,
+      this->height_col_,
+      this->width_col_);
 
   this->blob_top_cpu_->Reshape(this->blob_bottom_->num(),
-          this->channels_ * this->kernel_size_ * this->kernel_size_,
-          this->height_col_,
-          this->width_col_);
+      this->channels_ * this->kernel_size_ * this->kernel_size_,
+      this->height_col_,
+      this->width_col_);
 
   const TypeParam* bottom_data = this->blob_bottom_->gpu_data();
   TypeParam* top_data = this->blob_top_->mutable_gpu_data();
   TypeParam* cpu_data = this->blob_top_cpu_->mutable_cpu_data();
 
   // CPU Version
-  for (int n = 0; n < this->blob_bottom_->num(); ++n) {
+  for (int_tp n = 0; n < this->blob_bottom_->num(); ++n) {
     im2col_cpu(this->blob_bottom_->cpu_data() + this->blob_bottom_->offset(n),
-      this->channels_, this->height_, this->width_,
-      this->kernel_size_, this->kernel_size_, this->pad_, this->pad_,
-      this->stride_, this->stride_, this->dilation_, this->dilation_,
-      cpu_data + this->blob_top_cpu_->offset(n));
+        this->channels_, this->height_, this->width_,
+        this->kernel_size_, this->kernel_size_, this->pad_, this->pad_,
+        this->stride_, this->stride_, this->dilation_, this->dilation_,
+        cpu_data + this->blob_top_cpu_->offset(n));
   }
 
   // GPU version
-  int num_kernels = this->channels_ * this->height_col_ * this->width_col_;
-  int default_grid_dim = CAFFE_GET_BLOCKS(num_kernels);
+  int_tp num_kernels = this->channels_ * this->height_col_ * this->width_col_;
+  int_tp default_grid_dim = CAFFE_GET_BLOCKS(num_kernels);
 
   // Launch with different grid sizes
-  for (int grid_div = 2; grid_div <= 8; grid_div++) {
-    for (int n = 0; n < this->blob_bottom_->num(); ++n) {
-      int grid_dim = default_grid_dim/grid_div;
+  for (int_tp grid_div = 2; grid_div <= 8; grid_div++) {
+    for (int_tp n = 0; n < this->blob_bottom_->num(); ++n) {
+      int_tp grid_dim = default_grid_dim/grid_div;
       // NOLINT_NEXT_LINE(whitespace/operators)
-      im2col_gpu_kernel<TypeParam><<<grid_dim, CAFFE_CUDA_NUM_THREADS>>>(
-        num_kernels, bottom_data + this->blob_bottom_->offset(n),
-        this->height_, this->width_, this->kernel_size_, this->kernel_size_,
-        this->pad_, this->pad_, this->stride_, this->stride_,
-        this->dilation_, this->dilation_,
-        this->height_col_, this->width_col_,
-        top_data + this->blob_top_->offset(n));
+      im2col_gpu_kernel<TypeParam>CUDA_KERNEL(grid_dim, CAFFE_CUDA_NUM_THREADS)(
+          num_kernels, bottom_data + this->blob_bottom_->offset(n),
+          this->height_, this->width_, this->kernel_size_, this->kernel_size_,
+          this->pad_, this->pad_, this->stride_, this->stride_,
+          this->dilation_, this->dilation_,
+          this->height_col_, this->width_col_,
+          top_data + this->blob_top_->offset(n));
       CUDA_POST_KERNEL_CHECK;
->>>>>>> 08c5dfd5
     }
 
     // GPU version
@@ -227,17 +161,16 @@
     for (int_tp grid_div = 2; grid_div <= 8; grid_div++) {
       for (int_tp n = 0; n < this->blob_bottom_->num(); ++n) {
         im2col_cpu(this->blob_bottom_->cpu_data()
-                   + this->blob_bottom_->offset(n),
-          this->channels_, this->height_, this->width_,
-          this->kernel_size_, this->kernel_size_, this->pad_, this->pad_,
-          this->stride_, this->stride_,
-          cpu_data + this->blob_top_cpu_->offset(n));
-      }
-
+            + this->blob_bottom_->offset(n),
+            this->channels_, this->height_, this->width_,
+            this->kernel_size_, this->kernel_size_, this->pad_, this->pad_,
+            this->stride_, this->stride_,
+            cpu_data + this->blob_top_cpu_->offset(n));
+      }
 
       // GPU version
       int_tp num_kernels = this->channels_ * this->height_col_
-          * this->width_col_;
+      * this->width_col_;
       int_tp default_grid_dim = CAFFE_GET_BLOCKS(num_kernels);
 
       // Launch with different grid sizes
@@ -246,12 +179,12 @@
           int_tp grid_dim = default_grid_dim/grid_div;
           // NOLINT_NEXT_LINE(whitespace/operators)
           im2col_gpu_kernel<TypeParam>
-            CUDA_KERNEL(grid_dim, CAFFE_CUDA_NUM_THREADS)(
-            num_kernels, bottom_data + this->blob_bottom_->offset(n),
-            this->height_, this->width_, this->kernel_size_, this->kernel_size_,
-            this->pad_, this->pad_, this->stride_, this->stride_,
-            this->height_col_, this->width_col_,
-            top_data + this->blob_top_->offset(n));
+          CUDA_KERNEL(grid_dim, CAFFE_CUDA_NUM_THREADS)(
+              num_kernels, bottom_data + this->blob_bottom_->offset(n),
+              this->height_, this->width_, this->kernel_size_, this->kernel_size_,
+              this->pad_, this->pad_, this->stride_, this->stride_,
+              this->height_col_, this->width_col_,
+              top_data + this->blob_top_->offset(n));
           CUDA_POST_KERNEL_CHECK;
         }
 
@@ -268,30 +201,10 @@
     }
   }
 }
-
-TYPED_TEST(Im2colKernelTest, TestND) {
-<<<<<<< HEAD
-  if (Caffe::GetDefaultDevice()->backend() == BACKEND_CUDA) {
-    // Reshape the blobs to correct size for im2col output
-    this->blob_top_->Reshape(this->blob_bottom_->num(),
-        this->channels_ * this->kernel_size_ * this->kernel_size_,
-        this->height_col_,
-        this->width_col_);
-
-    this->blob_top_cpu_->ReshapeLike(*this->blob_top_);
-
-    const TypeParam* bottom_data_cpu = this->blob_bottom_->cpu_data();
-    TypeParam* top_data_cpu = this->blob_top_cpu_->mutable_cpu_data();
-
-    // CPU Version
-    for (int_tp n = 0; n < this->blob_bottom_->num(); ++n) {
-      im2col_nd_cpu(bottom_data_cpu + this->blob_bottom_->offset(n), 2,
-          this->blob_bottom_->shape().data() + 1,
-          this->blob_top_cpu_->shape().data() + 1,
-          this->blob_kernel_shape_->cpu_data(),
-          this->blob_pad_->cpu_data(), this->blob_stride_->cpu_data(),
-          top_data_cpu + this->blob_top_cpu_->offset(n));
-=======
+}
+
+TYPED_TEST(Im2colKernelTest, TestND){
+if (Caffe::GetDefaultDevice()->backend() == BACKEND_CUDA) {
   // Reshape the blobs to correct size for im2col output
   this->blob_top_->Reshape(this->blob_bottom_->num(),
       this->channels_ * this->kernel_size_ * this->kernel_size_,
@@ -304,7 +217,7 @@
   TypeParam* top_data_cpu = this->blob_top_cpu_->mutable_cpu_data();
 
   // CPU Version
-  for (int n = 0; n < this->blob_bottom_->num(); ++n) {
+  for (int_tp n = 0; n < this->blob_bottom_->num(); ++n) {
     im2col_nd_cpu(bottom_data_cpu + this->blob_bottom_->offset(n), 2,
         this->blob_bottom_->shape().data() + 1,
         this->blob_top_cpu_->shape().data() + 1,
@@ -315,24 +228,23 @@
   }
 
   // GPU version
-  int num_kernels = this->channels_ * this->height_col_ * this->width_col_;
-  int default_grid_dim = CAFFE_GET_BLOCKS(num_kernels);
+  int_tp num_kernels = this->channels_ * this->height_col_ * this->width_col_;
+  int_tp default_grid_dim = CAFFE_GET_BLOCKS(num_kernels);
   const TypeParam* bottom_data_gpu = this->blob_bottom_->gpu_data();
 
   // Launch with different grid sizes
-  for (int grid_div = 2; grid_div <= 8; grid_div++) {
-    for (int n = 0; n < this->blob_bottom_->num(); ++n) {
-      const int grid_dim = default_grid_dim / grid_div;
+  for (int_tp grid_div = 2; grid_div <= 8; grid_div++) {
+    for (int_tp n = 0; n < this->blob_bottom_->num(); ++n) {
+      const int_tp grid_dim = default_grid_dim / grid_div;
       TypeParam* top_data_gpu = this->blob_top_->mutable_gpu_data();
       // NOLINT_NEXT_LINE(whitespace/operators)
-      im2col_nd_gpu_kernel<TypeParam, 2><<<grid_dim, CAFFE_CUDA_NUM_THREADS>>>(
+      im2col_nd_gpu_kernel<TypeParam, 2>CUDA_KERNEL(grid_dim, CAFFE_CUDA_NUM_THREADS)(
           num_kernels, bottom_data_gpu + this->blob_bottom_->offset(n),
           this->blob_bottom_->gpu_shape() + 1, this->blob_top_->gpu_shape() + 1,
           this->blob_kernel_shape_->gpu_data(), this->blob_pad_->gpu_data(),
           this->blob_stride_->gpu_data(), this->blob_dilation_->gpu_data(),
           top_data_gpu + this->blob_top_->offset(n));
       CUDA_POST_KERNEL_CHECK;
->>>>>>> 08c5dfd5
     }
 
     // GPU version
@@ -370,6 +282,8 @@
     }
   }
 }
-
-}  // namespace caffe
+}
+
+}
+  // namespace caffe
 #endif  // USE_CUDA