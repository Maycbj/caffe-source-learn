#include <climits>
#include <vector>

#include "caffe/blob.hpp"

#include "../../include/caffe/device.hpp"
#include "caffe/common.hpp"
#include "caffe/syncedmem.hpp"
#include "caffe/util/math_functions.hpp"

#ifdef USE_GREENTEA
#include "caffe/greentea/greentea.hpp"
#include "caffe/greentea/greentea_math_functions.hpp"
#endif

namespace caffe {

template<typename Dtype>
bool Blob<Dtype>::Reshape(const int_tp num, const int_tp channels,
                          const int_tp height, const int_tp width) {
  vector<int_tp> shape(4);
  shape[0] = num;
  shape[1] = channels;
  shape[2] = height;
  shape[3] = width;
  return Reshape(shape);
}

template<typename Dtype>
bool Blob<Dtype>::Reshape(const vector<int_tp>& shape) {
  CHECK_LE(shape.size(), kMaxBlobAxes);
  count_ = 1;
  shape_.resize(shape.size());
  if (!shape_data_ || shape_data_->size() < shape.size() * sizeof(int_tp)) {
    shape_data_.reset(
        new SyncedMemory(shape.size() * sizeof(int_tp), device_));
  }
  int_tp* shape_data = static_cast<int_tp*>(shape_data_->mutable_cpu_data());
  for (int_tp i = 0; i < shape.size(); ++i) {
    CHECK_GE(shape[i], 0);
<<<<<<< HEAD
    CHECK_LE(shape[i], LONG_MAX / count_)<< "blob size exceeds INT_MAX";
=======
    if (count_ != 0) {
      CHECK_LE(shape[i], INT_MAX / count_) << "blob size exceeds INT_MAX";
    }
>>>>>>> 14dc012b
    count_ *= shape[i];
    shape_[i] = shape[i];
    shape_data[i] = shape[i];
  }
  if (count_ > capacity_) {
    capacity_ = count_;
    data_.reset(new SyncedMemory(capacity_ * sizeof(Dtype), device_));
    diff_.reset(new SyncedMemory(capacity_ * sizeof(Dtype), device_));
    return true;
  }
  return false;
}

template<typename Dtype>
bool Blob<Dtype>::Reshape(const BlobShape& shape) {
  CHECK_LE(shape.dim_size(), kMaxBlobAxes);
  vector<int_tp> shape_vec(shape.dim_size());
  for (int_tp i = 0; i < shape.dim_size(); ++i) {
    shape_vec[i] = shape.dim(i);
  }
  return Reshape(shape_vec);
}

template<typename Dtype>
bool Blob<Dtype>::ReshapeLike(const Blob<Dtype>& other) {
  return Reshape(other.shape());
}

template<typename Dtype>
Blob<Dtype>::Blob(const int_tp num, const int_tp channels, const int_tp height,
                  const int_tp width, device *device_context)
    // capacity_ must be initialized before calling Reshape
    : capacity_(0), device_(device_context) {
  Reshape(num, channels, height, width);
}

template<typename Dtype>
Blob<Dtype>::Blob(const vector<int_tp>& shape, device *device_context)
    // capacity_ must be initialized before calling Reshape
    : capacity_(0), device_(device_context) {
  Reshape(shape);
}

template <typename Dtype>
const int_tp* Blob<Dtype>::gpu_shape() const {
  CHECK(shape_data_);
  return (const int_tp*)shape_data_->gpu_data();
}

template <typename Dtype>
const Dtype* Blob<Dtype>::cpu_data() const {
  CHECK(data_);
  return (const Dtype*) data_->cpu_data();
}

template<typename Dtype>
void Blob<Dtype>::set_cpu_data(Dtype* data) {
  CHECK(data);
  data_->set_cpu_data(data);
}

template<typename Dtype>
const Dtype* Blob<Dtype>::gpu_data() const {
  CHECK(data_);
  return (const Dtype*) data_->gpu_data();
}

template<typename Dtype>
const Dtype* Blob<Dtype>::cpu_diff() const {
  CHECK(diff_);
  return (const Dtype*) diff_->cpu_data();
}

template<typename Dtype>
const Dtype* Blob<Dtype>::gpu_diff() const {
  CHECK(diff_);
  return (const Dtype*) diff_->gpu_data();
}

template<typename Dtype>
Dtype* Blob<Dtype>::mutable_cpu_data() {
  CHECK(data_);
  return static_cast<Dtype*>(data_->mutable_cpu_data());
}

template<typename Dtype>
Dtype* Blob<Dtype>::mutable_gpu_data() {
  CHECK(data_);
  return static_cast<Dtype*>(data_->mutable_gpu_data());
}

template<typename Dtype>
Dtype* Blob<Dtype>::mutable_cpu_diff() {
  CHECK(diff_);
  return static_cast<Dtype*>(diff_->mutable_cpu_data());
}

template<typename Dtype>
Dtype* Blob<Dtype>::mutable_gpu_diff() {
  CHECK(diff_);
  return static_cast<Dtype*>(diff_->mutable_gpu_data());
}

template<typename Dtype>
void Blob<Dtype>::ShareData(const Blob& other) {
  CHECK_EQ(count_, other.count());
  data_ = other.data();
}

template<typename Dtype>
void Blob<Dtype>::ShareDiff(const Blob& other) {
  CHECK_EQ(count_, other.count());
  diff_ = other.diff();
}

// The "update" method is used for parameter blobs in a Net, which are stored
// as Blob<float> or Blob<double> -- hence we do not define it for
// Blob<int_tp> or Blob<uint_tp>.
template<> void Blob<uint_tp>::Update() {
  NOT_IMPLEMENTED;
}
template<> void Blob<int_tp>::Update() {
  NOT_IMPLEMENTED;
}

template<typename Dtype>
void Blob<Dtype>::Update() {
  // We will perform update based on where the data is located.
  switch (data_->head()) {
    case SyncedMemory::HEAD_AT_CPU: {
      // perform computation on CPU
      caffe_axpy<Dtype>(count_, Dtype(-1),
                        static_cast<const Dtype*>(diff_->cpu_data()),
                        static_cast<Dtype*>(data_->mutable_cpu_data()));

      break;
    }
    case SyncedMemory::HEAD_AT_GPU:
    case SyncedMemory::SYNCED: {
#ifndef CPU_ONLY
      // perform computation on GPU
      if (device_->backend() == Backend::BACKEND_CUDA) {
#ifdef USE_CUDA
        caffe_gpu_axpy<Dtype>(count_, Dtype(-1),
                              static_cast<const Dtype*>(diff_->gpu_data()),
                              static_cast<Dtype*>(data_->mutable_gpu_data()));
#endif
      } else {
#ifdef USE_GREENTEA
        greentea_gpu_axpy<Dtype>(device_->id(), count_, Dtype(-1),
                                 (cl_mem) (diff_->gpu_data()), 0,
                                 (cl_mem) (data_->mutable_gpu_data()), 0);
#endif
      }
#else
      NO_GPU;
#endif
      break;
    }
    default:
      LOG(FATAL)<< "Syncedmem not initialized.";
    }
  }

template<> uint_tp Blob<uint_tp>::asum_data() const {
  NOT_IMPLEMENTED;
  return 0;
}

template<typename Dtype>
device *Blob<Dtype>::get_device() {
  return device_;
}

template<> int_tp Blob<int_tp>::asum_data() const {
  NOT_IMPLEMENTED;
  return 0;
}

template<typename Dtype>
Dtype Blob<Dtype>::asum_data() const {
  if (!data_) {
    return 0;
  }
  switch (data_->head()) {
    case SyncedMemory::HEAD_AT_CPU:
      return caffe_cpu_asum(count_, cpu_data());
    case SyncedMemory::HEAD_AT_GPU:
    case SyncedMemory::SYNCED: {
#ifndef CPU_ONLY
      if (device_->backend() == Backend::BACKEND_CUDA) {
#ifdef USE_CUDA
        Dtype asum;
        caffe_gpu_asum(count_, gpu_data(), &asum);
        return asum;
#endif
      } else {
#ifdef USE_GREENTEA
        Dtype asum;
        greentea_gpu_asum(device_->id(), count_, (cl_mem) gpu_data(), 0,
                          &asum);
        return asum;
#endif
      }
#else
      NO_GPU;
#endif
    }
    case SyncedMemory::UNINITIALIZED:
      return 0;
    default:
      LOG(FATAL)<< "Unknown SyncedMemory head state: " << data_->head();
    }
  return 0;
}

template<> uint_tp Blob<uint_tp>::asum_diff() const {
  NOT_IMPLEMENTED;
  return 0;
}

template<> int_tp Blob<int_tp>::asum_diff() const {
  NOT_IMPLEMENTED;
  return 0;
}

template<typename Dtype>
Dtype Blob<Dtype>::asum_diff() const {
  if (!diff_) {
    return 0;
  }
  switch (diff_->head()) {
    case SyncedMemory::HEAD_AT_CPU:
      return caffe_cpu_asum(count_, cpu_diff());
    case SyncedMemory::HEAD_AT_GPU:
    case SyncedMemory::SYNCED: {
#ifndef CPU_ONLY
      if (device_->backend() == Backend::BACKEND_CUDA) {
#ifdef USE_CUDA
        Dtype asum;
        caffe_gpu_asum(count_, gpu_diff(), &asum);
        return asum;
#endif
      } else {
#ifdef USE_GREENTEA
        Dtype asum;
        greentea_gpu_asum(device_->id(), count_, (cl_mem) gpu_diff(), 0,
                          &asum);
        return asum;
#endif
      }
#else
      NO_GPU;
#endif
    }
    case SyncedMemory::UNINITIALIZED:
      return 0;
    default:
      LOG(FATAL)<< "Unknown SyncedMemory head state: " << diff_->head();
    }
  return 0;
}

template<> uint_tp Blob<uint_tp>::sumsq_data() const {
  NOT_IMPLEMENTED;
  return 0;
}

template<> int_tp Blob<int_tp>::sumsq_data() const {
  NOT_IMPLEMENTED;
  return 0;
}

template<typename Dtype>
Dtype Blob<Dtype>::sumsq_data() const {
  Dtype sumsq;
  const Dtype* data;
  if (!data_) {
    return 0;
  }
  switch (data_->head()) {
    case SyncedMemory::HEAD_AT_CPU: {
      data = cpu_data();
      sumsq = caffe_cpu_dot(count_, data, data);
      break;
    }
    case SyncedMemory::HEAD_AT_GPU:
    case SyncedMemory::SYNCED: {
#ifndef CPU_ONLY
      data = gpu_data();
      if (device_->backend() == Backend::BACKEND_CUDA) {
#ifdef USE_CUDA
        caffe_gpu_dot(count_, data, data, &sumsq);
#endif
      } else {
#ifdef USE_GREENTEA
        greentea_gpu_dot(device_->id(), count_, (cl_mem) data, 0,
                         (cl_mem) data, 0, &sumsq);
#endif
      }
#else
      NO_GPU;
#endif
      break;
    }
    case SyncedMemory::UNINITIALIZED:
      return 0;
    default:
      LOG(FATAL)<< "Unknown SyncedMemory head state: " << data_->head();
    }
  return sumsq;
}

template<> uint_tp Blob<uint_tp>::sumsq_diff() const {
  NOT_IMPLEMENTED;
  return 0;
}

template<> int_tp Blob<int_tp>::sumsq_diff() const {
  NOT_IMPLEMENTED;
  return 0;
}

template<typename Dtype>
Dtype Blob<Dtype>::sumsq_diff() const {
  Dtype sumsq;
  const Dtype* diff;
  if (!diff_) {
    return 0;
  }
  switch (diff_->head()) {
    case SyncedMemory::HEAD_AT_CPU: {
      diff = cpu_diff();
      sumsq = caffe_cpu_dot(count_, diff, diff);
      break;
    }
    case SyncedMemory::HEAD_AT_GPU:
    case SyncedMemory::SYNCED: {
#ifndef CPU_ONLY
      diff = gpu_diff();
      if (device_->backend() == Backend::BACKEND_CUDA) {
#ifdef USE_CUDA
        caffe_gpu_dot(count_, diff, diff, &sumsq);
#endif
      } else {
#ifdef USE_GREENTEA
        greentea_gpu_dot(device_->id(), count_, (cl_mem) diff, 0,
                         (cl_mem) diff, 0, &sumsq);
#endif
      }
#else
      NO_GPU;
#endif
      break;
    }
    case SyncedMemory::UNINITIALIZED:
      return 0;
    default:
      LOG(FATAL)<< "Unknown SyncedMemory head state: " << data_->head();
    }
  return sumsq;
}

template<> void Blob<uint_tp>::scale_data(uint_tp scale_factor) {
  NOT_IMPLEMENTED;
}

template<> void Blob<int_tp>::scale_data(int_tp scale_factor) {
  NOT_IMPLEMENTED;
}

template<typename Dtype>
void Blob<Dtype>::scale_data(Dtype scale_factor) {
  Dtype* data;
  if (!data_) {
    return;
  }
  switch (data_->head()) {
    case SyncedMemory::HEAD_AT_CPU: {
      data = mutable_cpu_data();
      caffe_scal(count_, scale_factor, data);
      return;
    }
    case SyncedMemory::HEAD_AT_GPU:
    case SyncedMemory::SYNCED: {
#ifndef CPU_ONLY
      data = mutable_gpu_data();
      if (device_->backend() == Backend::BACKEND_CUDA) {
#ifdef USE_CUDA
        caffe_gpu_scal(count_, scale_factor, data);
#endif
      } else {
#ifdef USE_GREENTEA
        greentea_gpu_scal(device_->id(), count_, scale_factor,
                          (cl_mem) data, 0);
#endif
      }
      return;
#else
      NO_GPU;
#endif
    }
    case SyncedMemory::UNINITIALIZED:
      return;
    default:
      LOG(FATAL)<< "Unknown SyncedMemory head state: " << data_->head();
    }
  }

template<> void Blob<uint_tp>::scale_diff(uint_tp scale_factor) {
  NOT_IMPLEMENTED;
}

template<> void Blob<int_tp>::scale_diff(int_tp scale_factor) {
  NOT_IMPLEMENTED;
}

template<typename Dtype>
void Blob<Dtype>::scale_diff(Dtype scale_factor) {
  Dtype* diff;
  if (!diff_) {
    return;
  }
  switch (diff_->head()) {
    case SyncedMemory::HEAD_AT_CPU: {
      diff = mutable_cpu_diff();
      caffe_scal(count_, scale_factor, diff);
      return;
    }
    case SyncedMemory::HEAD_AT_GPU:
    case SyncedMemory::SYNCED: {
#ifndef CPU_ONLY
      diff = mutable_gpu_diff();
      if (device_->backend() == Backend::BACKEND_CUDA) {
#ifdef USE_CUDA
        caffe_gpu_scal(count_, scale_factor, diff);
#endif
      } else {
#ifdef USE_GREENTEA
        greentea_gpu_scal(device_->id(), count_, scale_factor,
                          (cl_mem) diff, 0);
#endif
      }
      return;
#else
      NO_GPU;
#endif
    }
    case SyncedMemory::UNINITIALIZED:
      return;
    default:
      LOG(FATAL)<< "Unknown SyncedMemory head state: " << diff_->head();
    }
  }

template<typename Dtype>
bool Blob<Dtype>::ShapeEquals(const BlobProto& other) {
  if (other.has_num() || other.has_channels() || other.has_height()
      || other.has_width()) {
    // Using deprecated 4D Blob dimensions --
    // shape is (num, channels, height, width).
    // Note: we do not use the normal Blob::num(), Blob::channels(), etc.
    // methods as these index from the beginning of the blob shape, where legacy
    // parameter blobs were indexed from the end of the blob shape (e.g., bias
    // Blob shape (1 x 1 x 1 x N), IP layer weight Blob shape (1 x 1 x M x N)).
    return shape_.size() <= 4 && LegacyShape(-4) == other.num()
        && LegacyShape(-3) == other.channels()
        && LegacyShape(-2) == other.height()
        && LegacyShape(-1) == other.width();
  }
  vector<int_tp> other_shape(other.shape().dim_size());
  for (int_tp i = 0; i < other.shape().dim_size(); ++i) {
    other_shape[i] = other.shape().dim(i);
  }
  return shape_ == other_shape;
}

template<typename Dtype>
void Blob<Dtype>::CopyFrom(const Blob& source, bool copy_diff, bool reshape) {
  if (source.count() != count_ || source.shape() != shape_) {
    if (reshape) {
      ReshapeLike(source);
    } else {
      LOG(FATAL)<< "Trying to copy blobs of different sizes.";
    }
  }
  switch (Caffe::mode()) {
    case Caffe::GPU: {
      if (device_->backend() == BACKEND_CUDA) {
        if (copy_diff) {
          caffe_copy(count_, source.gpu_diff(),
              static_cast<Dtype*>(diff_->mutable_gpu_data()));
        } else {
          caffe_copy(count_, source.gpu_data(),
              static_cast<Dtype*>(data_->mutable_gpu_data()));
        }
      } else {
#ifdef USE_GREENTEA
        if (copy_diff) {
          greentea_copy<Dtype>(
              count_, (cl_mem) (source.gpu_diff()), 0,
              (cl_mem) (diff_->mutable_gpu_data()), 0,
              &viennacl::ocl::get_context(device_->id()));
        } else {
          greentea_copy<Dtype>(
              count_, (cl_mem) (source.gpu_data()), 0,
              (cl_mem) (data_->mutable_gpu_data()), 0,
              &viennacl::ocl::get_context(device_->id()));
        }
#endif
      }
      break;
    }
    case Caffe::CPU: {
      if (copy_diff) {
        caffe_cpu_copy(count_, source.cpu_diff(),
            static_cast<Dtype*>(diff_->mutable_cpu_data()));
      } else {
        caffe_cpu_copy(count_, source.cpu_data(),
            static_cast<Dtype*>(data_->mutable_cpu_data()));
      }
      break;
    }
    default:
    LOG(FATAL)<< "Unknown caffe mode.";
  }
}

template<typename Dtype>
void Blob<Dtype>::FromProto(const BlobProto& proto, bool reshape) {
  if (reshape) {
    vector<int_tp> shape;
    if (proto.has_num() || proto.has_channels() || proto.has_height()
        || proto.has_width()) {
      // Using deprecated 4D Blob dimensions --
      // shape is (num, channels, height, width).
      shape.resize(4);
      shape[0] = proto.num();
      shape[1] = proto.channels();
      shape[2] = proto.height();
      shape[3] = proto.width();
    } else {
      shape.resize(proto.shape().dim_size());
      for (int_tp i = 0; i < proto.shape().dim_size(); ++i) {
        shape[i] = proto.shape().dim(i);
      }
    }
    Reshape(shape);
  } else {
    CHECK(ShapeEquals(proto)) << "shape mismatch (reshape not set)";
  }
  // copy data
  Dtype* data_vec = mutable_cpu_data();
  if (proto.double_data_size() > 0) {
    CHECK_EQ(count_, proto.double_data_size());
    for (int_tp i = 0; i < count_; ++i) {
      data_vec[i] = proto.double_data(i);
    }
  } else {
    CHECK_EQ(count_, proto.data_size());
    for (int_tp i = 0; i < count_; ++i) {
      data_vec[i] = proto.data(i);
    }
  }
  if (proto.double_diff_size() > 0) {
    CHECK_EQ(count_, proto.double_diff_size());
    Dtype* diff_vec = mutable_cpu_diff();
    for (int_tp i = 0; i < count_; ++i) {
      diff_vec[i] = proto.double_diff(i);
    }
  } else if (proto.diff_size() > 0) {
    CHECK_EQ(count_, proto.diff_size());
    Dtype* diff_vec = mutable_cpu_diff();
    for (int_tp i = 0; i < count_; ++i) {
      diff_vec[i] = proto.diff(i);
    }
  }
}

template <>
void Blob<double>::ToProto(BlobProto* proto, bool write_diff) const {
  proto->clear_shape();
  for (int_tp i = 0; i < shape_.size(); ++i) {
    proto->mutable_shape()->add_dim(shape_[i]);
  }
  proto->clear_double_data();
  proto->clear_double_diff();
  const double* data_vec = cpu_data();
  for (int_tp i = 0; i < count_; ++i) {
    proto->add_double_data(data_vec[i]);
  }
  if (write_diff) {
    const double* diff_vec = cpu_diff();
    for (int_tp i = 0; i < count_; ++i) {
      proto->add_double_diff(diff_vec[i]);
    }
  }
}

template <>
void Blob<float>::ToProto(BlobProto* proto, bool write_diff) const {
  proto->clear_shape();
  for (int_tp i = 0; i < shape_.size(); ++i) {
    proto->mutable_shape()->add_dim(shape_[i]);
  }
  proto->clear_data();
  proto->clear_diff();
  const float* data_vec = cpu_data();
  for (int_tp i = 0; i < count_; ++i) {
    proto->add_data(data_vec[i]);
  }
  if (write_diff) {
    const float* diff_vec = cpu_diff();
    for (int_tp i = 0; i < count_; ++i) {
      proto->add_diff(diff_vec[i]);
    }
  }
}

INSTANTIATE_CLASS(Blob);
template class Blob<int_tp>;
template class Blob<uint_tp>;

}  // namespace caffe
<|MERGE_RESOLUTION|>--- conflicted
+++ resolved
@@ -38,13 +38,13 @@
   int_tp* shape_data = static_cast<int_tp*>(shape_data_->mutable_cpu_data());
   for (int_tp i = 0; i < shape.size(); ++i) {
     CHECK_GE(shape[i], 0);
-<<<<<<< HEAD
-    CHECK_LE(shape[i], LONG_MAX / count_)<< "blob size exceeds INT_MAX";
-=======
     if (count_ != 0) {
+#ifdef USE_INDEX_64
+      CHECK_LE(shape[i], LONG_MAX / count_) << "blob size exceeds INT_MAX";
+#else
       CHECK_LE(shape[i], INT_MAX / count_) << "blob size exceeds INT_MAX";
-    }
->>>>>>> 14dc012b
+#endif  // USE_INDEX_64
+    }
     count_ *= shape[i];
     shape_[i] = shape[i];
     shape_data[i] = shape[i];
