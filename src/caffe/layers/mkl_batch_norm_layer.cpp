--- conflicted
+++ resolved
@@ -349,10 +349,8 @@
 
   dnnError_t e;
   void* BatchNorm_res[dnnResourceNumber];
-
   BatchNorm_res[dnnResourceMean] = mean_buffer_;
   BatchNorm_res[dnnResourceVariance] = variance_buffer_;
-
   BatchNorm_res[dnnResourceSrc] = bottom_data;
   BatchNorm_res[dnnResourceScaleShift] = scaleShift_buffer_;
   if (fwd_top_data->conversion_needed()) {
@@ -365,16 +363,12 @@
     DLOG(INFO) << "Using cpu_data for top in DnnBatchNorm.";
   }
 
-<<<<<<< HEAD
+  PERFORMANCE_MEASUREMENT_BEGIN();
   e = dnnExecute<Dtype>(use_global_stats_? batchNormFwdInference : batchNormFwd,
                                                                  BatchNorm_res);
-=======
-  PERFORMANCE_MEASUREMENT_BEGIN();
-  e = dnnExecute<Dtype>(batchNormFwd, BatchNorm_res);
+  CHECK_EQ(e, E_SUCCESS);
   PERFORMANCE_MEASUREMENT_END_STATIC("BW_mkl_batch_norm");
-
->>>>>>> 3914ade7
-  CHECK_EQ(e, E_SUCCESS);
+ 
 
   if (!use_global_stats_) {
      // compute and save moving average
@@ -425,9 +419,11 @@
     BatchNorm_res[dnnResourceDiffSrc] = bottom[0]->mutable_cpu_diff();
   }
 
-<<<<<<< HEAD
+
+  PERFORMANCE_MEASUREMENT_BEGIN();
   e = dnnExecute<Dtype>(batchNormBwd, BatchNorm_res);
   CHECK_EQ(e, E_SUCCESS);
+  PERFORMANCE_MEASUREMENT_END_STATIC("BW_mkl_batch_norm");
 
   if (use_weight_bias_) {
     caffe_cpu_copy(this->blobs_[3]->count(),
@@ -438,37 +434,6 @@
     else
       caffe_set(this->blobs_[4]->count(),
                     static_cast<Dtype>(0), this->blobs_[4]->mutable_cpu_diff());
-=======
-  PERFORMANCE_MEASUREMENT_BEGIN();
-  e = dnnExecute<Dtype>(batchNormBwdData, BatchNorm_res);
-  PERFORMANCE_MEASUREMENT_END_STATIC("BW_mkl_batch_norm");
-
-  CHECK_EQ(e, E_SUCCESS);
-
-  if (use_weight_bias_) {
-    void* BatchNormBwdScaleShift_res[dnnResourceNumber];
-    BatchNormBwdScaleShift_res[dnnResourceSrc] = bottom_data;
-    BatchNormBwdScaleShift_res[dnnResourceWorkspace] = workspace_buffer_;
-    BatchNormBwdScaleShift_res[dnnResourceDiffScaleShift] = scaleShift_buffer_;
-    BatchNormBwdScaleShift_res[dnnResourceDiffDst] =
-        BatchNorm_res[dnnResourceDiffDst];
-
-    PERFORMANCE_MEASUREMENT_BEGIN();
-    e = dnnExecute<Dtype>(batchNormBwdScaleShift, BatchNormBwdScaleShift_res);
-    PERFORMANCE_MEASUREMENT_END_STATIC("BW_mkl_batch_norm");
-
-    CHECK_EQ(e, E_SUCCESS);
-    // Store ScaleShift blobs
-    Dtype* diff_scale = this->blobs_[0]->mutable_cpu_diff();
-    Dtype* diff_shift = this->blobs_[1]->mutable_cpu_diff();
-    for (int i = 0; i < channels_; i++) {
-      diff_scale[i] =  scaleShift_buffer_[i];
-      diff_shift[i] =  0;
-      if (bias_term_) {
-         diff_shift[i] =  scaleShift_buffer_[channels_ + i];
-      }
-    }
->>>>>>> 3914ade7
   }
 }
 
