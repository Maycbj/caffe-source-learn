/*
All modification made by Intel Corporation: © 2016 Intel Corporation

All contributions by the University of California:
Copyright (c) 2014, 2015, The Regents of the University of California (Regents)
All rights reserved.

All other contributions:
Copyright (c) 2014, 2015, the respective contributors
All rights reserved.
For the list of contributors go to https://github.com/BVLC/caffe/blob/master/CONTRIBUTORS.md


Redistribution and use in source and binary forms, with or without
modification, are permitted provided that the following conditions are met:

    * Redistributions of source code must retain the above copyright notice,
      this list of conditions and the following disclaimer.
    * Redistributions in binary form must reproduce the above copyright
      notice, this list of conditions and the following disclaimer in the
      documentation and/or other materials provided with the distribution.
    * Neither the name of Intel Corporation nor the names of its contributors
      may be used to endorse or promote products derived from this software
      without specific prior written permission.

THIS SOFTWARE IS PROVIDED BY THE COPYRIGHT HOLDERS AND CONTRIBUTORS "AS IS"
AND ANY EXPRESS OR IMPLIED WARRANTIES, INCLUDING, BUT NOT LIMITED TO, THE
IMPLIED WARRANTIES OF MERCHANTABILITY AND FITNESS FOR A PARTICULAR PURPOSE ARE
DISCLAIMED. IN NO EVENT SHALL THE COPYRIGHT OWNER OR CONTRIBUTORS BE LIABLE
FOR ANY DIRECT, INDIRECT, INCIDENTAL, SPECIAL, EXEMPLARY, OR CONSEQUENTIAL
DAMAGES (INCLUDING, BUT NOT LIMITED TO, PROCUREMENT OF SUBSTITUTE GOODS OR
SERVICES; LOSS OF USE, DATA, OR PROFITS; OR BUSINESS INTERRUPTION) HOWEVER
CAUSED AND ON ANY THEORY OF LIABILITY, WHETHER IN CONTRACT, STRICT LIABILITY,
OR TORT (INCLUDING NEGLIGENCE OR OTHERWISE) ARISING IN ANY WAY OUT OF THE USE
OF THIS SOFTWARE, EVEN IF ADVISED OF THE POSSIBILITY OF SUCH DAMAGE.
*/

#ifdef MKLDNN_SUPPORTED
#include <algorithm>
#include <cstdlib>
#include <vector>

#include "caffe/engine_parser.hpp"
#include "caffe/filler.hpp"
#include "caffe/layer.hpp"
#include "caffe/layers/mkldnn_layers.hpp"
#include "mkl_service.h"

// TODO: Correct process case if there are no bias
// TODO: Exception handling - mkl-dnn produces exceptions on errors

namespace caffe {

template <typename Dtype>
MKLDNNConvolutionLayer<Dtype>::MKLDNNConvolutionLayer(const LayerParameter& param)
            : MKLDNNLayer<Dtype>(), ConvolutionLayer<Dtype>(param)
            , fwd_bottom_data(NULL), fwd_top_data(NULL), fwd_weights_data(NULL), fwd_bias_data(NULL)
            , convFwd_pd(NULL), output_memory(NULL)
            , input_primitive(NULL), weights_primitive(NULL), bias_primitive(NULL)
            , width_(0), height_(0), width_out_(0), height_out_(0), kernel_w_(0), kernel_h_(0)
            , stride_w_(0), stride_h_(0), pad_w_(0), pad_h_(0)
{
}

template <typename Dtype>
void MKLDNNConvolutionLayer<Dtype>::compute_output_shape()
{
    ConvolutionLayer<Dtype>::compute_output_shape();
    this->height_out_ = (this->height_ + 2 * this->pad_h_ - this->kernel_h_)
        / this->stride_h_ + 1;
    this->width_out_ = (this->width_ + 2 * this->pad_w_ - this->kernel_w_)
        / this->stride_w_ + 1;
}

template <typename Dtype>
void MKLDNNConvolutionLayer<Dtype>::init_properties(const vector<Blob<Dtype>*>& bottom
                                                , const vector<Blob<Dtype>*>& top)
{
    this->stride_w_ = this->stride_.cpu_data()[0];
    this->stride_h_ = this->stride_.cpu_data()[1];
    this->width_ = bottom[0]->width();
    this->height_ = bottom[0]->height();
    this->pad_w_ = this->pad_.cpu_data()[0];
    this->pad_h_ = this->pad_.cpu_data()[1];
    this->kernel_w_ = this->kernel_shape_.cpu_data()[0];
    this->kernel_h_  = this->kernel_shape_.cpu_data()[1];
}

template <typename Dtype>
void MKLDNNConvolutionLayer<Dtype>::LayerSetUp(const vector<Blob<Dtype>*>& bottom
                                            , const vector<Blob<Dtype>*>& top)
{
    VLOG(1) << "<< MKLDNNConvolutionLayer<Dtype>::LayerSetUp: " << this->layer_param_.name();
    ConvolutionLayer<Dtype>::LayerSetUp(bottom, top);
    init_properties(bottom, top);
    this->bottom_shape_ = &bottom[0]->shape();
}

template <typename Dtype>
void MKLDNNConvolutionLayer<Dtype>::Reshape(const vector<Blob<Dtype>*>& bottom
                                            , const vector<Blob<Dtype>*>& top)
{
    VLOG(1) << " MKLDNNConvolutionLayer<Dtype>::Reshape: " << this->layer_param_.name();
    BaseConvolutionLayer<Dtype>::Reshape(bottom, top);
    init_properties(bottom, top);
}

template <typename Dtype>
void MKLDNNConvolutionLayer<Dtype>::InitConvolution(const vector<Blob<Dtype>*>& bottom
                                                , const vector<Blob<Dtype>*>& top)
{
    if (std::is_same<Dtype, double>::value)   NOT_IMPLEMENTED;
    auto propagation = this->phase_ == TEST ? prop_kind::forward_scoring : prop_kind::forward_training;

    int32_t g  = std::max(this->group_, 1);
    int32_t n  = this->num_;
    int32_t iw = this->width_;
    int32_t ih = this->height_;
    int32_t ic = this->channels_;

    int32_t ow = this->width_out_;
    int32_t oh = this->height_out_;
    int32_t oc = this->num_output_;

    int32_t kw = this->kernel_w_;
    int32_t kh = this->kernel_h_;

    memory::dims convolutionStrides {this->stride_h_, this->stride_w_};
    memory::dims padding {this->pad_h_, this->pad_w_};

    // ---- Initialize memory descriptors (fromat = any) to create convolution descriptor -------------
    memory::data_type mpcsn = memory::data_type::f32;
    memory::format mfmt_any = memory::format::any;

    memory::dims input_tz = {n, ic, ih, iw};
    memory::dims bias_tz = {oc};
    memory::dims output_tz = {n, oc, oh, ow};
    memory::dims weights_tz = ( g!= 1) ? memory::dims{g, oc/g, ic/g, kh, kw} : memory::dims{oc, ic, kh, kw};

    // ---- Memory descriptors for initializing of convolution primitive descriptor -------------
    memory::desc init_input_md({input_tz}, mpcsn, mfmt_any);
    memory::desc init_bias_md({bias_tz}, mpcsn, mfmt_any);
    memory::desc init_output_md({output_tz}, mpcsn, mfmt_any);
    memory::desc init_weights_md({weights_tz}, mpcsn, mfmt_any);

    // ---- Initialize convolution primitive descriptor -------------
<<<<<<< HEAD
    convolution::desc convFwd_desc(prop_kind::forward, convolution::direct, init_input_md
                                    , init_weights_md, init_bias_md
                                    , init_output_md, convolutionStrides
                                    , padding, padding_kind::zero);

    EngineParser esp(this->layer_param_.engine_sequence());

    unsigned numberOfSubEngines = esp.getNumberOfSubEngines();
    for(unsigned subEngineIndex = 0; subEngineIndex < numberOfSubEngines; 
        subEngineIndex++) {
      try {
        convFwd_pd.reset(new convolution::primitive_desc(convFwd_desc,
                esp.getSubEngine(i)));
      }
      catch(...) {
        continue;
      }

      break;
    }

    CHECK(convFwd_pd);
=======
    shared_ptr<convolution_forward::desc> convFwd_desc;
    if (this->bias_term_) {
        convFwd_desc.reset(new convolution_forward::desc(propagation, algorithm::convolution_direct
                                    , init_input_md, init_weights_md, init_bias_md, init_output_md
                                    , convolutionStrides, padding, padding, padding_kind::zero));
    } else {
        convFwd_desc.reset(new convolution_forward::desc(propagation, algorithm::convolution_direct
                                    , init_input_md, init_weights_md, init_output_md
                                    , convolutionStrides, padding, padding, padding_kind::zero));
    }
>>>>>>> e2c1e230

    convFwd_pd.reset(new convolution_forward::primitive_desc(*convFwd_desc, cpu_engine));

    // ---- Create priv memory primitive descriptors stored as class members -------------
    typedef typename memory::primitive_desc MemPD; // short name for memory::primitive_desc

<<<<<<< HEAD
    // ---- Create priv memory primitive descriptors stored as class members -------------
    shared_ptr<MemPD> prv_input_primitive_pd(new MemPD(prv_input_md, engine));
    shared_ptr<MemPD> prv_bias_memory_pd(new MemPD(prv_bias_md, engine));
    shared_ptr<MemPD> prv_output_memory_pd(new MemPD(prv_output_md, engine));
    shared_ptr<MemPD> prv_weights_memory_pd(new MemPD(prv_weights_md, engine));
=======
    shared_ptr<MemPD> prv_input_memory_pd(new MemPD(convFwd_pd->src_primitive_desc()));
    shared_ptr<MemPD> prv_output_memory_pd(new MemPD(convFwd_pd->dst_primitive_desc()));
    shared_ptr<MemPD> prv_weights_memory_pd(new MemPD(convFwd_pd->weights_primitive_desc()));
>>>>>>> e2c1e230

    // ---- Create usr memory primitive descriptors -------------
    memory::format mfmt_nchw = memory::format::nchw;
    memory::format weights_mfmt = ( g!= 1) ? memory::format::goihw : memory::format::oihw;
<<<<<<< HEAD
    shared_ptr<MemPD> usr_input_primitive_pd(new MemPD({{input_tz}, mpcsn, mfmt_nchw}, engine));
    shared_ptr<MemPD> usr_bias_memory_pd(new MemPD({{bias_tz}, mpcsn, memory::format::x}, engine));
    shared_ptr<MemPD> usr_output_memory_pd(new MemPD({{output_tz}, mpcsn, mfmt_nchw}, engine));
    shared_ptr<MemPD> usr_weights_memory_pd(new MemPD({{weights_tz}, mpcsn, weights_mfmt}, engine));
=======
    shared_ptr<MemPD> usr_input_memory_pd(new MemPD({{input_tz}, mpcsn, mfmt_nchw}, cpu_engine));
    shared_ptr<MemPD> usr_bias_memory_pd(new MemPD({{bias_tz}, mpcsn, memory::format::x}, cpu_engine));
    shared_ptr<MemPD> usr_output_memory_pd(new MemPD({{output_tz}, mpcsn, mfmt_nchw}, cpu_engine));
    shared_ptr<MemPD> usr_weights_memory_pd(new MemPD({{weights_tz}, mpcsn, weights_mfmt}, cpu_engine));
>>>>>>> e2c1e230

    // ---  init primitive and prv_memory descriptors ----------------------
    fwd_bottom_data.reset(new MKLDNNData<Dtype>(usr_input_memory_pd, prv_input_memory_pd, bottom[0], this));
    input_primitive = fwd_bottom_data->create_input(false);

    fwd_top_data.reset(new MKLDNNData<Dtype>(usr_output_memory_pd, prv_output_memory_pd, top[0], this));
    output_memory = fwd_top_data->create_output_memory();

    fwd_weights_data.reset(new MKLDNNData<Dtype>(usr_weights_memory_pd, prv_weights_memory_pd, this->blobs_[0].get(), this));
    weights_primitive = fwd_weights_data->create_input(false);

    if (this->bias_term_) {
        shared_ptr<MemPD> prv_bias_memory_pd(new MemPD(convFwd_pd->bias_primitive_desc()));
        fwd_bias_data.reset(new MKLDNNData<Dtype>(usr_bias_memory_pd, prv_bias_memory_pd, this->blobs_[1].get(), this));
        bias_primitive = fwd_bias_data->create_input(false);
        convFwd.reset(new convolution_forward(*convFwd_pd
                        , *input_primitive, *weights_primitive
                        , *bias_primitive, *output_memory));
        fwd_bias_data->set_mkldnn_primitive(convFwd);
        fwd_bias_data   ->name = "fwd_bias_data     @ " + this->layer_param_.name();
    } else {
        convFwd.reset(new convolution_forward(*convFwd_pd
                        , *input_primitive, *weights_primitive
                        , *output_memory));
    }
    fwd_bottom_data->set_mkldnn_primitive(convFwd);
    fwd_top_data->set_mkldnn_primitive(convFwd);
    fwd_weights_data->set_mkldnn_primitive(convFwd);

    // Names are for debugging purposes only.
    fwd_bottom_data ->name = "fwd_bottom_data   @ " + this->layer_param_.name();
    fwd_top_data    ->name = "fwd_top_data      @ " + this->layer_param_.name();
    fwd_weights_data->name = "fwd_weights_data  @ " + this->layer_param_.name();
}

template <typename Dtype>
void MKLDNNConvolutionLayer<Dtype>::Forward_cpu(const vector<Blob<Dtype>*>& bottom
                                                , const vector<Blob<Dtype>*>& top)
{
    VLOG(1) << "MKLDNNConvolutionLayer<Dtype>::Forward_cpu: " << this->layer_param_.name();
    if( convFwd_pd == NULL)
        InitConvolution(bottom, top);
    // making reorders if needed.
    fwd_bottom_data->sync_before_read(false);
    fwd_weights_data->sync_before_read(true);
    if (this->bias_term_)
        fwd_bias_data->sync_before_read(true);
    // update top that head at prv
    fwd_top_data->sync_before_write();

    convFwd.submit();
}

template <typename Dtype>
void MKLDNNConvolutionLayer<Dtype>::Backward_cpu(const vector<Blob<Dtype>*>& top
                                                , const vector<bool>& propagate_down
                                                , const vector<Blob<Dtype>*>& bottom)
{
    NOT_IMPLEMENTED;
}

#ifdef CPU_ONLY
STUB_GPU(MKLDNNConvolutionLayer);
#else

template <typename Dtype>
void MKLDNNConvolutionLayer<Dtype>::Forward_gpu(const vector<Blob<Dtype>*>& bottom
                                                , const vector<Blob<Dtype>*>& top)
{
    NOT_IMPLEMENTED;
}

template <typename Dtype>
void MKLDNNConvolutionLayer<Dtype>::Backward_gpu(const vector<Blob<Dtype>*>& top
                                                , const vector<bool>& propagate_down
                                                , const vector<Blob<Dtype>*>& bottom)
{
    NOT_IMPLEMENTED;
}
#endif

INSTANTIATE_CLASS(MKLDNNConvolutionLayer);

}  // namespace caffe
#endif  // #ifdef MKLDNN_SUPPORTED<|MERGE_RESOLUTION|>--- conflicted
+++ resolved
@@ -144,30 +144,6 @@
     memory::desc init_weights_md({weights_tz}, mpcsn, mfmt_any);
 
     // ---- Initialize convolution primitive descriptor -------------
-<<<<<<< HEAD
-    convolution::desc convFwd_desc(prop_kind::forward, convolution::direct, init_input_md
-                                    , init_weights_md, init_bias_md
-                                    , init_output_md, convolutionStrides
-                                    , padding, padding_kind::zero);
-
-    EngineParser esp(this->layer_param_.engine_sequence());
-
-    unsigned numberOfSubEngines = esp.getNumberOfSubEngines();
-    for(unsigned subEngineIndex = 0; subEngineIndex < numberOfSubEngines; 
-        subEngineIndex++) {
-      try {
-        convFwd_pd.reset(new convolution::primitive_desc(convFwd_desc,
-                esp.getSubEngine(i)));
-      }
-      catch(...) {
-        continue;
-      }
-
-      break;
-    }
-
-    CHECK(convFwd_pd);
-=======
     shared_ptr<convolution_forward::desc> convFwd_desc;
     if (this->bias_term_) {
         convFwd_desc.reset(new convolution_forward::desc(propagation, algorithm::convolution_direct
@@ -178,39 +154,39 @@
                                     , init_input_md, init_weights_md, init_output_md
                                     , convolutionStrides, padding, padding, padding_kind::zero));
     }
->>>>>>> e2c1e230
-
-    convFwd_pd.reset(new convolution_forward::primitive_desc(*convFwd_desc, cpu_engine));
-
+
+    EngineParser esp(this->layer_param_.engine_sequence());
+    unsigned numberOfSubEngines = esp.getNumberOfSubEngines();
+    unsigned subEngineIndex = 0;
+    for(subEngineIndex; subEngineIndex < numberOfSubEngines; subEngineIndex++) {
+      try {
+        convFwd_pd.reset(new convolution_forward::primitive_desc(*convFwd_desc,
+                esp.getSubEngine(subEngineIndex)));
+      }
+      catch(...) {
+        continue;
+      }
+      
+      break;
+    }
+
+    CHECK(convFwd_pd);
+    engine engine = esp.getSubEngine(subEngineIndex);
     // ---- Create priv memory primitive descriptors stored as class members -------------
     typedef typename memory::primitive_desc MemPD; // short name for memory::primitive_desc
 
-<<<<<<< HEAD
-    // ---- Create priv memory primitive descriptors stored as class members -------------
-    shared_ptr<MemPD> prv_input_primitive_pd(new MemPD(prv_input_md, engine));
-    shared_ptr<MemPD> prv_bias_memory_pd(new MemPD(prv_bias_md, engine));
-    shared_ptr<MemPD> prv_output_memory_pd(new MemPD(prv_output_md, engine));
-    shared_ptr<MemPD> prv_weights_memory_pd(new MemPD(prv_weights_md, engine));
-=======
     shared_ptr<MemPD> prv_input_memory_pd(new MemPD(convFwd_pd->src_primitive_desc()));
     shared_ptr<MemPD> prv_output_memory_pd(new MemPD(convFwd_pd->dst_primitive_desc()));
     shared_ptr<MemPD> prv_weights_memory_pd(new MemPD(convFwd_pd->weights_primitive_desc()));
->>>>>>> e2c1e230
 
     // ---- Create usr memory primitive descriptors -------------
     memory::format mfmt_nchw = memory::format::nchw;
     memory::format weights_mfmt = ( g!= 1) ? memory::format::goihw : memory::format::oihw;
-<<<<<<< HEAD
-    shared_ptr<MemPD> usr_input_primitive_pd(new MemPD({{input_tz}, mpcsn, mfmt_nchw}, engine));
+    shared_ptr<MemPD> usr_input_memory_pd(new MemPD({{input_tz}, mpcsn, mfmt_nchw}, engine));
     shared_ptr<MemPD> usr_bias_memory_pd(new MemPD({{bias_tz}, mpcsn, memory::format::x}, engine));
     shared_ptr<MemPD> usr_output_memory_pd(new MemPD({{output_tz}, mpcsn, mfmt_nchw}, engine));
     shared_ptr<MemPD> usr_weights_memory_pd(new MemPD({{weights_tz}, mpcsn, weights_mfmt}, engine));
-=======
-    shared_ptr<MemPD> usr_input_memory_pd(new MemPD({{input_tz}, mpcsn, mfmt_nchw}, cpu_engine));
-    shared_ptr<MemPD> usr_bias_memory_pd(new MemPD({{bias_tz}, mpcsn, memory::format::x}, cpu_engine));
-    shared_ptr<MemPD> usr_output_memory_pd(new MemPD({{output_tz}, mpcsn, mfmt_nchw}, cpu_engine));
-    shared_ptr<MemPD> usr_weights_memory_pd(new MemPD({{weights_tz}, mpcsn, weights_mfmt}, cpu_engine));
->>>>>>> e2c1e230
+
 
     // ---  init primitive and prv_memory descriptors ----------------------
     fwd_bottom_data.reset(new MKLDNNData<Dtype>(usr_input_memory_pd, prv_input_memory_pd, bottom[0], this));
