--- conflicted
+++ resolved
@@ -4,186 +4,94 @@
 
 namespace caffe {
 
-<<<<<<< HEAD
 #ifdef USE_CUDA
-// Copy (one line per thread) from one array to another, with arbitrary
-// strides in the last two dimensions.
-template <typename Dtype>
-__global__ void copy_kernel(const int_tp n,
-                            const int_tp height,
-                            const int_tp width,
-    const int_tp src_inner_stride,
-    const int_tp dest_inner_stride,
-    const Dtype* src, Dtype* dest) {
-  CUDA_KERNEL_LOOP(index, n) {
-    int_tp src_start = index * src_inner_stride;
-    int_tp dest_start = index * dest_inner_stride;
-    for (int_tp i = 0; i < width; ++i) {
-      dest[dest_start + i] = src[src_start + i];
-    }
-=======
-__device__ int compute_uncropped_index(
-    int index,
-    const int ndims,
-    const int* src_strides,
-    const int* dest_strides,
-    const int* offsets) {
-  int dest_index = index;
-  int src_index = 0;
-  for (int i = 0; i < ndims; ++i) {
-      int coord = dest_index / dest_strides[i];
-      dest_index -= coord * dest_strides[i];
+__device__ int_tp compute_uncropped_index(
+    int_tp index,
+    const int_tp ndims,
+    const int_tp* src_strides,
+    const int_tp* dst_strides,
+    const int_tp* offsets) {
+  int_tp dst_index = index;
+  int_tp src_index = 0;
+  for (int_tp i = 0; i < ndims; ++i) {
+      int_tp coord = dst_index / dst_strides[i];
+      dst_index -= coord * dst_strides[i];
       src_index += src_strides[i] * (coord + offsets[i]);
   }
   return src_index;
 }
 
 template <typename Dtype>
-__global__ void crop_kernel_forward(const int nthreads,
-    const int ndims,
-    const int* src_strides,
-    const int* dest_strides,
-    const int* offsets,
-    const Dtype* src, Dtype* dest) {
+__global__ void crop_kernel_forward(const int_tp nthreads,
+    const int_tp ndims,
+    const int_tp* src_strides,
+    const int_tp* dst_strides,
+    const int_tp* offsets,
+    const Dtype* src, Dtype* dst) {
   CUDA_KERNEL_LOOP(index, nthreads) {
-    int src_index = compute_uncropped_index(
-        index, ndims, src_strides, dest_strides, offsets);
-    dest[index] = src[src_index];
->>>>>>> 7d3f8a7e
+    int_tp src_index = compute_uncropped_index(
+        index, ndims, src_strides, dst_strides, offsets);
+    dst[index] = src[src_index];
+  }
+}
+
+template <typename Dtype>
+__global__ void crop_kernel_backward(const int_tp nthreads,
+    const int_tp ndims,
+    const int_tp* src_strides,
+    const int_tp* dst_strides,
+    const int_tp* offsets,
+    Dtype* src, const Dtype* dst) {
+  CUDA_KERNEL_LOOP(index, nthreads) {
+    int_tp src_index = compute_uncropped_index(
+        index, ndims, src_strides, dst_strides, offsets);
+    src[src_index] = dst[index];
   }
 }
 #endif  // USE_CUDA
 
-template <typename Dtype>
-<<<<<<< HEAD
-void CropLayer<Dtype>::crop_copy_gpu(const vector<Blob<Dtype>*>& bottom,
-                                     const vector<Blob<Dtype>*>& top,
-                                     const vector<int_tp>& offsets,
-                                     vector<int_tp> indices,
-                                     int_tp cur_dim,
-                                     const Dtype* src_data, Dtype* dest_data,
-                                     bool is_forward) {
-  if (cur_dim + 2 < top[0]->num_axes()) {
-    // We are not yet at the final dimension, call copy recursivley
-    for (int_tp i = 0; i < top[0]->shape(cur_dim); ++i) {
-      indices[cur_dim] = i;
-      crop_copy_gpu(bottom, top, offsets, indices, cur_dim+1,
-                src_data, dest_data, is_forward);
-    }
-  } else {
-    // We are at the last two dimensions, which are stored continuously in
-    // memory. With (N,C,H,W)
-    //              (0,1,2,3) cur_dim   -> H
-    //                        cur_dim+1 -> W
-    const int_tp lines = top[0]->shape(cur_dim);
-    const int_tp height = top[0]->shape(cur_dim);
-    const int_tp width = top[0]->shape(cur_dim+1);
-    std::vector<int_tp> ind_off(cur_dim+2, 0);
-    for (int_tp j = 0; j < cur_dim; ++j) {
-        ind_off[j] = indices[j] + offsets[j];
-    }
-    ind_off[cur_dim] = offsets[cur_dim];
-    ind_off[cur_dim+1] = offsets[cur_dim+1];
-    // Compute copy strides
-    const int_tp src_inner_stride = bottom[0]->shape(cur_dim+1);
-    const int_tp dest_inner_stride = top[0]->shape(cur_dim+1);
 
-    if (this->device_->backend() == BACKEND_CUDA) {
-#ifdef USE_CUDA
-      if (is_forward) {
-        const Dtype* bottom_data = bottom[0]->gpu_data() +
-            bottom[0]->offset(ind_off);
-        Dtype* top_data = top[0]->mutable_gpu_data() +
-            top[0]->offset(indices);
-        // NOLINT_NEXT_LINE(whitespace/operators)
-        copy_kernel CUDA_KERNEL(CAFFE_GET_BLOCKS(lines),
-                                CAFFE_CUDA_NUM_THREADS)(
-            lines, height, width,
-            src_inner_stride,
-            dest_inner_stride,
-            bottom_data, top_data);
-
-      } else {
-        const Dtype* top_diff = top[0]->gpu_diff() +
-            top[0]->offset(indices);
-        Dtype* bottom_diff = bottom[0]->mutable_gpu_diff() +
-            bottom[0]->offset(ind_off);
-        // NOLINT_NEXT_LINE(whitespace/operators)
-        copy_kernel CUDA_KERNEL(CAFFE_GET_BLOCKS(lines),
-                                CAFFE_CUDA_NUM_THREADS)(
-            lines, height, width,
-            dest_inner_stride,
-            src_inner_stride,
-            top_diff, bottom_diff);
-      }
-#endif  // USE_CUDA
-    } else {
-#ifdef USE_GREENTEA
-      viennacl::ocl::context &ctx = viennacl::ocl::get_context(
-          this->device_->id());
-      viennacl::ocl::program &program = this->device_->program();
-      viennacl::ocl::kernel &oclk_copy_crop = program.get_kernel(
-          CL_KERNEL_SELECT("crop_copy"));
-
-      if (is_forward) {
-        viennacl::ocl::enqueue(
-            oclk_copy_crop(
-                lines, height, width,
-                src_inner_stride,
-                dest_inner_stride,
-                WrapHandle((cl_mem)(bottom[0]->gpu_data()), &ctx),
-                bottom[0]->offset(ind_off),
-                WrapHandle((cl_mem)(top[0]->mutable_gpu_data()), &ctx),
-                top[0]->offset(indices)),
-            ctx.get_queue());
-
-      } else {
-        viennacl::ocl::enqueue(
-            oclk_copy_crop(
-                lines, height, width,
-                dest_inner_stride,
-                src_inner_stride,
-                WrapHandle((cl_mem)(top[0]->gpu_diff()), &ctx),
-                top[0]->offset(indices),
-                WrapHandle((cl_mem)(bottom[0]->mutable_gpu_diff()), &ctx),
-                bottom[0]->offset(ind_off)),
-            ctx.get_queue());
-      }
-#endif  // USE_GREENTEA
-    }
-=======
-__global__ void crop_kernel_backward(const int nthreads,
-    const int ndims,
-    const int* src_strides,
-    const int* dest_strides,
-    const int* offsets,
-    Dtype* src, const Dtype* dest) {
-  CUDA_KERNEL_LOOP(index, nthreads) {
-    int src_index = compute_uncropped_index(
-        index, ndims, src_strides, dest_strides, offsets);
-    src[src_index] = dest[index];
->>>>>>> 7d3f8a7e
-  }
-}
 
 template<typename Dtype>
 void CropLayer<Dtype>::Forward_gpu(const vector<Blob<Dtype>*>& bottom,
-<<<<<<< HEAD
-                                   const vector<Blob<Dtype>*>& top) {
-  std::vector<int_tp> indices(top[0]->num_axes(), 0);
-=======
     const vector<Blob<Dtype>*>& top) {
->>>>>>> 7d3f8a7e
   const Dtype* bottom_data = bottom[0]->gpu_data();
   Dtype* top_data = top[0]->mutable_gpu_data();
-  int n = top[0]->count();
+  int_tp n = top[0]->count();
+
+  if (this->device_->backend() == BACKEND_CUDA) {
+#ifdef USE_CUDA
   // NOLINT_NEXT_LINE(whitespace/operators)
-  crop_kernel_forward<<<CAFFE_GET_BLOCKS(n), CAFFE_CUDA_NUM_THREADS>>>(n,
+  crop_kernel_forward CUDA_KERNEL(CAFFE_GET_BLOCKS(n),
+                                  CAFFE_CUDA_NUM_THREADS)(n,
       bottom[0]->num_axes(),
       src_strides_.gpu_data(),
-      dest_strides_.gpu_data(),
+      dst_strides_.gpu_data(),
       offsets.gpu_data(),
       bottom_data, top_data);
+#endif  // USE_CUDA
+  } else {
+#ifdef USE_GREENTEA
+    viennacl::ocl::context &ctx = viennacl::ocl::get_context(
+        this->device_->id());
+    viennacl::ocl::program &program = this->device_->program();
+
+    viennacl::ocl::kernel &oclk_crop_forward = program.get_kernel(
+        CL_KERNEL_SELECT("crop_forward"));
+
+    viennacl::ocl::enqueue(
+        oclk_crop_forward(n,
+                         bottom[0]->num_axes(),
+                         WrapHandle((cl_mem)(src_strides_.gpu_data()), &ctx),
+                         WrapHandle((cl_mem)(dst_strides_.gpu_data()), &ctx),
+                         WrapHandle((cl_mem)(offsets.gpu_data()), &ctx),
+                         WrapHandle((cl_mem)(bottom_data), &ctx),
+                         0,
+                         WrapHandle((cl_mem)(top_data), &ctx),
+                         0),
+        ctx.get_queue());
+#endif  // USE_GREENTEA
+  }
 }
 
 template<typename Dtype>
@@ -192,33 +100,47 @@
                                     const vector<Blob<Dtype>*>& bottom) {
   const Dtype* top_diff = top[0]->gpu_diff();
   Dtype* bottom_diff = bottom[0]->mutable_gpu_diff();
-  int n = top[0]->count();
+  int_tp n = top[0]->count();
+  if (this->device_->backend() == BACKEND_CUDA) {
+#ifdef USE_CUDA
+  if (propagate_down[0]) {
+      caffe_gpu_set(bottom[0]->count(), static_cast<Dtype>(0), bottom_diff);
+      // NOLINT_NEXT_LINE(whitespace/operators)
+      crop_kernel_backward CUDA_KERNEL(CAFFE_GET_BLOCKS(n),
+                                       CAFFE_CUDA_NUM_THREADS)(n,
+          bottom[0]->num_axes(),
+          src_strides_.gpu_data(),
+          dst_strides_.gpu_data(),
+          offsets.gpu_data(),
+          bottom_diff, top_diff);
+    }
+#endif  // USE_CUDA
+  } else {
+#ifdef USE_GREENTEA
+    if (propagate_down[0]) {
+      viennacl::ocl::context &ctx = viennacl::ocl::get_context(
+          this->device_->id());
+      viennacl::ocl::program &program = this->device_->program();
 
-  if (propagate_down[0]) {
-<<<<<<< HEAD
-    if (this->device_->backend() == BACKEND_CUDA) {
-#ifdef USE_CUDA
-      caffe_gpu_set(bottom[0]->count(), static_cast<Dtype>(0), bottom_diff);
-#endif
-    } else {
-#ifdef USE_GREENTEA
-      greentea_gpu_set(this->device_->id(), bottom[0]->count(),
-                       static_cast<Dtype>(0), (cl_mem) bottom_diff, 0);
-#endif
+      greentea_gpu_set<Dtype>(this->device_->id(), bottom[0]->count(), 0,
+                              (cl_mem)bottom_diff, 0);
+
+      viennacl::ocl::kernel &oclk_crop_backward = program.get_kernel(
+          CL_KERNEL_SELECT("crop_backward"));
+
+      viennacl::ocl::enqueue(
+          oclk_crop_backward(n,
+                           bottom[0]->num_axes(),
+                           WrapHandle((cl_mem)(src_strides_.gpu_data()), &ctx),
+                           WrapHandle((cl_mem)(dst_strides_.gpu_data()), &ctx),
+                           WrapHandle((cl_mem)(offsets.gpu_data()), &ctx),
+                           WrapHandle((cl_mem)(bottom_diff), &ctx),
+                           0,
+                           WrapHandle((cl_mem)(top_diff), &ctx),
+                           0),
+          ctx.get_queue());
     }
-    std::vector<int_tp> indices(top[0]->num_axes(), 0);
-    crop_copy_gpu(bottom, top, offsets, indices, 0, top_diff, bottom_diff,
-                  false);
-=======
-    caffe_gpu_set(bottom[0]->count(), static_cast<Dtype>(0), bottom_diff);
-    // NOLINT_NEXT_LINE(whitespace/operators)
-    crop_kernel_backward<<<CAFFE_GET_BLOCKS(n), CAFFE_CUDA_NUM_THREADS>>>(n,
-        bottom[0]->num_axes(),
-        src_strides_.gpu_data(),
-        dest_strides_.gpu_data(),
-        offsets.gpu_data(),
-        bottom_diff, top_diff);
->>>>>>> 7d3f8a7e
+#endif  // USE_GREENTEA
   }
 }
 
