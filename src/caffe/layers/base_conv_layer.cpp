--- conflicted
+++ resolved
@@ -282,7 +282,7 @@
   }
   /*** 做矩阵乘法 ***/
   for (int g = 0; g < group_; ++g) {
-<<<<<<< HEAD
+
     //调用了math_function.cpp基础矩阵相乘操作，内部调用BLAS中的函数，
     //gemm－General Matrix Matrix Multiply, C=alpha∗op(A)∗op(B)+beta∗C
     /*
@@ -293,9 +293,6 @@
      * weight_offset_ , 单通道weight大小(即A的大小)(= 500 = 5*5*20)
      * col_offset_ , 单通道输入图像大小(即B的大小)(= 14400 = 24*24*5*5)
      */
-=======
-
->>>>>>> 3a6991d4
     caffe_cpu_gemm<Dtype>(CblasNoTrans, CblasNoTrans, conv_out_channels_ /
         group_, conv_out_spatial_dim_, kernel_dim_,
         (Dtype)1., weights + weight_offset_ * g, col_buff + col_offset_ * g,
