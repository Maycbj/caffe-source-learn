#include <boost/math/special_functions/next.hpp>
#include <boost/random.hpp>

#include <limits>

#include "caffe/common.hpp"
#include "caffe/util/math_functions.hpp"
#include "caffe/util/rng.hpp"

namespace caffe {

<<<<<<< HEAD
/*
  v for vector, m for matrix
  caffe_cpu_gemm: matrix
  caffe_cpu_gemv: vector
 */
/*
 *C = alpha*op( A )*op( B ) + beta*C
 *const int M，矩阵A的行，矩阵C的行
 *const int N，矩阵B的列，矩阵C的列
 *const int K，矩阵A的列，矩阵B的行
 */
=======

>>>>>>> 3a6991d4
template<>
void caffe_cpu_gemm<float>(const CBLAS_TRANSPOSE TransA,
    const CBLAS_TRANSPOSE TransB, const int M, const int N, const int K,
    const float alpha, const float* A, const float* B, const float beta,
    float* C) {
  int lda = (TransA == CblasNoTrans) ? K : M;
  int ldb = (TransB == CblasNoTrans) ? N : K;
  cblas_sgemm(CblasRowMajor, TransA, TransB, M, N, K, alpha, A, lda, B,
      ldb, beta, C, N);
}

template<>
void caffe_cpu_gemm<double>(const CBLAS_TRANSPOSE TransA,
    const CBLAS_TRANSPOSE TransB, const int M, const int N, const int K,
    const double alpha, const double* A, const double* B, const double beta,
    double* C) {
  int lda = (TransA == CblasNoTrans) ? K : M;
  int ldb = (TransB == CblasNoTrans) ? N : K;
  cblas_dgemm(CblasRowMajor, TransA, TransB, M, N, K, alpha, A, lda, B,
      ldb, beta, C, N);
}

/*
 *C = alpha*op( A )* x + beta*C
 */
template <>
void caffe_cpu_gemv<float>(const CBLAS_TRANSPOSE TransA, const int M,
    const int N, const float alpha, const float* A, const float* x,
    const float beta, float* y) {
  cblas_sgemv(CblasRowMajor, TransA, M, N, alpha, A, N, x, 1, beta, y, 1);
}

template <>
void caffe_cpu_gemv<double>(const CBLAS_TRANSPOSE TransA, const int M,
    const int N, const double alpha, const double* A, const double* x,
    const double beta, double* y) {
  cblas_dgemv(CblasRowMajor, TransA, M, N, alpha, A, N, x, 1, beta, y, 1);
}

template <>
void caffe_axpy<float>(const int N, const float alpha, const float* X,
    float* Y) { cblas_saxpy(N, alpha, X, 1, Y, 1); }

template <>
void caffe_axpy<double>(const int N, const double alpha, const double* X,
    double* Y) { cblas_daxpy(N, alpha, X, 1, Y, 1); }

template <typename Dtype>
void caffe_set(const int N, const Dtype alpha, Dtype* Y) {
  if (alpha == 0) {
    memset(Y, 0, sizeof(Dtype) * N);  // NOLINT(caffe/alt_fn)
    return;
  }
  for (int i = 0; i < N; ++i) {
    Y[i] = alpha;
  }
}

template void caffe_set<int>(const int N, const int alpha, int* Y);
template void caffe_set<float>(const int N, const float alpha, float* Y);
template void caffe_set<double>(const int N, const double alpha, double* Y);

template <>
void caffe_add_scalar(const int N, const float alpha, float* Y) {
  for (int i = 0; i < N; ++i) {
    Y[i] += alpha;
  }
}

template <>
void caffe_add_scalar(const int N, const double alpha, double* Y) {
  for (int i = 0; i < N; ++i) {
    Y[i] += alpha;
  }
}

template <typename Dtype>
void caffe_copy(const int N, const Dtype* X, Dtype* Y) {
  if (X != Y) {
    if (Caffe::mode() == Caffe::GPU) {
#ifndef CPU_ONLY
      // NOLINT_NEXT_LINE(caffe/alt_fn)
      CUDA_CHECK(cudaMemcpy(Y, X, sizeof(Dtype) * N, cudaMemcpyDefault));
#else
      NO_GPU;
#endif
    } else {
      memcpy(Y, X, sizeof(Dtype) * N);  // NOLINT(caffe/alt_fn)
    }
  }
}

template void caffe_copy<int>(const int N, const int* X, int* Y);
template void caffe_copy<unsigned int>(const int N, const unsigned int* X,
    unsigned int* Y);
template void caffe_copy<float>(const int N, const float* X, float* Y);
template void caffe_copy<double>(const int N, const double* X, double* Y);

template <>
void caffe_scal<float>(const int N, const float alpha, float *X) {
  cblas_sscal(N, alpha, X, 1);
}

template <>
void caffe_scal<double>(const int N, const double alpha, double *X) {
  cblas_dscal(N, alpha, X, 1);
}

template <>
void caffe_cpu_axpby<float>(const int N, const float alpha, const float* X,
                            const float beta, float* Y) {
  cblas_saxpby(N, alpha, X, 1, beta, Y, 1);
}

template <>
void caffe_cpu_axpby<double>(const int N, const double alpha, const double* X,
                             const double beta, double* Y) {
  cblas_daxpby(N, alpha, X, 1, beta, Y, 1);
}

template <>
void caffe_add<float>(const int n, const float* a, const float* b,
    float* y) {
  vsAdd(n, a, b, y);
}

template <>
void caffe_add<double>(const int n, const double* a, const double* b,
    double* y) {
  vdAdd(n, a, b, y);
}

template <>
void caffe_sub<float>(const int n, const float* a, const float* b,
    float* y) {
  vsSub(n, a, b, y);
}

template <>
void caffe_sub<double>(const int n, const double* a, const double* b,
    double* y) {
  vdSub(n, a, b, y);
}

template <>
void caffe_mul<float>(const int n, const float* a, const float* b,
    float* y) {
  vsMul(n, a, b, y);
}

template <>
void caffe_mul<double>(const int n, const double* a, const double* b,
    double* y) {
  vdMul(n, a, b, y);
}

template <>
void caffe_div<float>(const int n, const float* a, const float* b,
    float* y) {
  vsDiv(n, a, b, y);
}

template <>
void caffe_div<double>(const int n, const double* a, const double* b,
    double* y) {
  vdDiv(n, a, b, y);
}

template <>
void caffe_powx<float>(const int n, const float* a, const float b,
    float* y) {
  vsPowx(n, a, b, y);
}

template <>
void caffe_powx<double>(const int n, const double* a, const double b,
    double* y) {
  vdPowx(n, a, b, y);
}

template <>
void caffe_sqr<float>(const int n, const float* a, float* y) {
  vsSqr(n, a, y);
}

template <>
void caffe_sqr<double>(const int n, const double* a, double* y) {
  vdSqr(n, a, y);
}

template <>
void caffe_sqrt<float>(const int n, const float* a, float* y) {
  vsSqrt(n, a, y);
}

template <>
void caffe_sqrt<double>(const int n, const double* a, double* y) {
  vdSqrt(n, a, y);
}

template <>
void caffe_exp<float>(const int n, const float* a, float* y) {
  vsExp(n, a, y);
}

template <>
void caffe_exp<double>(const int n, const double* a, double* y) {
  vdExp(n, a, y);
}

template <>
void caffe_log<float>(const int n, const float* a, float* y) {
  vsLn(n, a, y);
}

template <>
void caffe_log<double>(const int n, const double* a, double* y) {
  vdLn(n, a, y);
}

template <>
void caffe_abs<float>(const int n, const float* a, float* y) {
    vsAbs(n, a, y);
}

template <>
void caffe_abs<double>(const int n, const double* a, double* y) {
    vdAbs(n, a, y);
}

unsigned int caffe_rng_rand() {
  return (*caffe_rng())();
}

template <typename Dtype>
Dtype caffe_nextafter(const Dtype b) {
  return boost::math::nextafter<Dtype>(
      b, std::numeric_limits<Dtype>::max());
}

template
float caffe_nextafter(const float b);

template
double caffe_nextafter(const double b);

template <typename Dtype>
void caffe_rng_uniform(const int n, const Dtype a, const Dtype b, Dtype* r) {
  CHECK_GE(n, 0);
  CHECK(r);
  CHECK_LE(a, b);
  boost::uniform_real<Dtype> random_distribution(a, caffe_nextafter<Dtype>(b));
  boost::variate_generator<caffe::rng_t*, boost::uniform_real<Dtype> >
      variate_generator(caffe_rng(), random_distribution);
  for (int i = 0; i < n; ++i) {
    r[i] = variate_generator();
  }
}

template
void caffe_rng_uniform<float>(const int n, const float a, const float b,
                              float* r);

template
void caffe_rng_uniform<double>(const int n, const double a, const double b,
                               double* r);

template <typename Dtype>
void caffe_rng_gaussian(const int n, const Dtype a,
                        const Dtype sigma, Dtype* r) {
  CHECK_GE(n, 0);
  CHECK(r);
  CHECK_GT(sigma, 0);
  boost::normal_distribution<Dtype> random_distribution(a, sigma);
  boost::variate_generator<caffe::rng_t*, boost::normal_distribution<Dtype> >
      variate_generator(caffe_rng(), random_distribution);
  for (int i = 0; i < n; ++i) {
    r[i] = variate_generator();
  }
}

template
void caffe_rng_gaussian<float>(const int n, const float mu,
                               const float sigma, float* r);

template
void caffe_rng_gaussian<double>(const int n, const double mu,
                                const double sigma, double* r);

template <typename Dtype>
void caffe_rng_bernoulli(const int n, const Dtype p, int* r) {
  CHECK_GE(n, 0);
  CHECK(r);
  CHECK_GE(p, 0);
  CHECK_LE(p, 1);
  boost::bernoulli_distribution<Dtype> random_distribution(p);
  boost::variate_generator<caffe::rng_t*, boost::bernoulli_distribution<Dtype> >
      variate_generator(caffe_rng(), random_distribution);
  for (int i = 0; i < n; ++i) {
    r[i] = variate_generator();
  }
}

template
void caffe_rng_bernoulli<double>(const int n, const double p, int* r);

template
void caffe_rng_bernoulli<float>(const int n, const float p, int* r);

template <typename Dtype>
void caffe_rng_bernoulli(const int n, const Dtype p, unsigned int* r) {
  CHECK_GE(n, 0);
  CHECK(r);
  CHECK_GE(p, 0);
  CHECK_LE(p, 1);
  boost::bernoulli_distribution<Dtype> random_distribution(p);
  boost::variate_generator<caffe::rng_t*, boost::bernoulli_distribution<Dtype> >
      variate_generator(caffe_rng(), random_distribution);
  for (int i = 0; i < n; ++i) {
    r[i] = static_cast<unsigned int>(variate_generator());
  }
}

template
void caffe_rng_bernoulli<double>(const int n, const double p, unsigned int* r);

template
void caffe_rng_bernoulli<float>(const int n, const float p, unsigned int* r);

template <>
float caffe_cpu_strided_dot<float>(const int n, const float* x, const int incx,
    const float* y, const int incy) {
  return cblas_sdot(n, x, incx, y, incy);
}

template <>
double caffe_cpu_strided_dot<double>(const int n, const double* x,
    const int incx, const double* y, const int incy) {
  return cblas_ddot(n, x, incx, y, incy);
}

template <typename Dtype>
Dtype caffe_cpu_dot(const int n, const Dtype* x, const Dtype* y) {
  return caffe_cpu_strided_dot(n, x, 1, y, 1);
}

template
float caffe_cpu_dot<float>(const int n, const float* x, const float* y);

template
double caffe_cpu_dot<double>(const int n, const double* x, const double* y);

template <>
float caffe_cpu_asum<float>(const int n, const float* x) {
  return cblas_sasum(n, x, 1);
}

template <>
double caffe_cpu_asum<double>(const int n, const double* x) {
  return cblas_dasum(n, x, 1);
}

template <>
void caffe_cpu_scale<float>(const int n, const float alpha, const float *x,
                            float* y) {
  cblas_scopy(n, x, 1, y, 1);
  cblas_sscal(n, alpha, y, 1);
}

template <>
void caffe_cpu_scale<double>(const int n, const double alpha, const double *x,
                             double* y) {
  cblas_dcopy(n, x, 1, y, 1);
  cblas_dscal(n, alpha, y, 1);
}

}  // namespace caffe<|MERGE_RESOLUTION|>--- conflicted
+++ resolved
@@ -9,7 +9,6 @@
 
 namespace caffe {
 
-<<<<<<< HEAD
 /*
   v for vector, m for matrix
   caffe_cpu_gemm: matrix
@@ -21,9 +20,7 @@
  *const int N，矩阵B的列，矩阵C的列
  *const int K，矩阵A的列，矩阵B的行
  */
-=======
-
->>>>>>> 3a6991d4
+
 template<>
 void caffe_cpu_gemm<float>(const CBLAS_TRANSPOSE TransA,
     const CBLAS_TRANSPOSE TransB, const int M, const int N, const int K,
