#include <string>
#include <vector>

#include "boost/algorithm/string.hpp"
#include "google/protobuf/text_format.h"

#include "caffe/blob.hpp"
#include "caffe/common.hpp"
#include "caffe/net.hpp"
#include "caffe/proto/caffe.pb.h"
#include "caffe/util/db.hpp"
#include "caffe/util/format.hpp"
#include "caffe/util/io.hpp"
#include "caffe/vision_layers.hpp"

using caffe::Blob;
using caffe::Caffe;
using caffe::Datum;
using caffe::Net;
using boost::shared_ptr;
using std::string;
namespace db = caffe::db;

template<typename Dtype>
int feature_extraction_pipeline(int argc, char** argv);

int main(int argc, char** argv) {
  return feature_extraction_pipeline<float>(argc, argv);
//  return feature_extraction_pipeline<double>(argc, argv);
}

template<typename Dtype>
int feature_extraction_pipeline(int argc, char** argv) {
  ::google::InitGoogleLogging(argv[0]);
  const int num_required_args = 7;
  if (argc < num_required_args) {
    LOG(ERROR)<<
    "This program takes in a trained network and an input data layer, and then"
    " extract features of the input data produced by the net.\n"
    "Usage: extract_features  pretrained_net_param"
    "  feature_extraction_proto_file  extract_feature_blob_name1[,name2,...]"
    "  save_feature_dataset_name1[,name2,...]  num_mini_batches  db_type"
    "  [CPU/GPU] [DEVICE_ID=0]\n"
    "Note: you can extract multiple features in one pass by specifying"
    " multiple feature blob names and dataset names separated by ','."
    " The names cannot contain white space characters and the number of blobs"
    " and datasets must be equal.";
    return 1;
  }
  int arg_pos = num_required_args;

  arg_pos = num_required_args;
  if (argc > arg_pos && strcmp(argv[arg_pos], "GPU") == 0) {
    LOG(ERROR)<< "Using GPU";
    int device_id = 0;
    if (argc > arg_pos + 1) {
      device_id = atoi(argv[arg_pos + 1]);
      CHECK_GE(device_id, 0);
    }
    LOG(ERROR) << "Using Device_id=" << device_id;
    Caffe::SetDevice(device_id);
    Caffe::set_mode(Caffe::GPU);
  } else {
    LOG(ERROR) << "Using CPU";
    Caffe::set_mode(Caffe::CPU);
  }

  arg_pos = 0;  // the name of the executable
  std::string pretrained_binary_proto(argv[++arg_pos]);

  // Expected prototxt contains at least one data layer such as
  //  the layer data_layer_name and one feature blob such as the
  //  fc7 top blob to extract features.
  /*
   layers {
     name: "data_layer_name"
     type: DATA
     data_param {
       source: "/path/to/your/images/to/extract/feature/images_leveldb"
       mean_file: "/path/to/your/image_mean.binaryproto"
       batch_size: 128
       crop_size: 227
       mirror: false
     }
     top: "data_blob_name"
     top: "label_blob_name"
   }
   layers {
     name: "drop7"
     type: DROPOUT
     dropout_param {
       dropout_ratio: 0.5
     }
     bottom: "fc7"
     top: "fc7"
   }
   */
  std::string feature_extraction_proto(argv[++arg_pos]);
  shared_ptr<Net<Dtype> > feature_extraction_net(
      new Net<Dtype>(feature_extraction_proto, caffe::TEST));
  feature_extraction_net->CopyTrainedLayersFrom(pretrained_binary_proto);

  std::string extract_feature_blob_names(argv[++arg_pos]);
  std::vector<std::string> blob_names;
  boost::split(blob_names, extract_feature_blob_names, boost::is_any_of(","));

  std::string save_feature_dataset_names(argv[++arg_pos]);
  std::vector<std::string> dataset_names;
  boost::split(dataset_names, save_feature_dataset_names,
               boost::is_any_of(","));
  CHECK_EQ(blob_names.size(), dataset_names.size()) <<
      " the number of blob names and dataset names must be equal";
  uint_tp num_features = blob_names.size();

  for (uint_tp i = 0; i < num_features; i++) {
    CHECK(feature_extraction_net->has_blob(blob_names[i]))
        << "Unknown feature blob name " << blob_names[i]
        << " in the network " << feature_extraction_proto;
  }

  int_tp num_mini_batches = atoi(argv[++arg_pos]);

  std::vector<shared_ptr<db::DB> > feature_dbs;
  std::vector<shared_ptr<db::Transaction> > txns;
  const char* db_type = argv[++arg_pos];
  for (uint_tp i = 0; i < num_features; ++i) {
    LOG(INFO)<< "Opening dataset " << dataset_names[i];
    shared_ptr<db::DB> db(db::GetDB(db_type));
    db->Open(dataset_names.at(i), db::NEW);
    feature_dbs.push_back(db);
    shared_ptr<db::Transaction> txn(db->NewTransaction());
    txns.push_back(txn);
  }

  LOG(ERROR)<< "Extacting Features";

  Datum datum;
<<<<<<< HEAD
  const int_tp kMaxKeyStrLength = 100;
  char key_str[kMaxKeyStrLength];
=======
>>>>>>> 4e9b449e
  std::vector<Blob<float>*> input_vec;
  std::vector<int_tp> image_indices(num_features, 0);
  for (int_tp batch_index = 0; batch_index < num_mini_batches; ++batch_index) {
    feature_extraction_net->Forward(input_vec);
    for (int_tp i = 0; i < num_features; ++i) {
      const shared_ptr<Blob<Dtype> > feature_blob = feature_extraction_net
          ->blob_by_name(blob_names[i]);
      int_tp batch_size = feature_blob->num();
      int_tp dim_features = feature_blob->count() / batch_size;
      const Dtype* feature_blob_data;
      for (int_tp n = 0; n < batch_size; ++n) {
        datum.set_height(feature_blob->height());
        datum.set_width(feature_blob->width());
        datum.set_channels(feature_blob->channels());
        datum.clear_data();
        datum.clear_float_data();
        feature_blob_data = feature_blob->cpu_data() +
            feature_blob->offset(n);
        for (int_tp d = 0; d < dim_features; ++d) {
          datum.add_float_data(feature_blob_data[d]);
        }
<<<<<<< HEAD
        int_tp length = snprintf(key_str, kMaxKeyStrLength, "%010zd",
            image_indices[i]);
=======
        string key_str = caffe::format_int(image_indices[i], 10);

>>>>>>> 4e9b449e
        string out;
        CHECK(datum.SerializeToString(&out));
        txns.at(i)->Put(key_str, out);
        ++image_indices[i];
        if (image_indices[i] % 1000 == 0) {
          txns.at(i)->Commit();
          txns.at(i).reset(feature_dbs.at(i)->NewTransaction());
          LOG(ERROR)<< "Extracted features of " << image_indices[i] <<
              " query images for feature blob " << blob_names[i];
        }
      }  // for (int_tp n = 0; n < batch_size; ++n)
    }  // for (int_tp i = 0; i < num_features; ++i)
  }  // for (int_tp batch_index = 0;
  // batch_index < num_mini_batches; ++batch_index)
  // write the last batch
  for (int_tp i = 0; i < num_features; ++i) {
    if (image_indices[i] % 1000 != 0) {
      txns.at(i)->Commit();
    }
    LOG(ERROR)<< "Extracted features of " << image_indices[i] <<
        " query images for feature blob " << blob_names[i];
    feature_dbs.at(i)->Close();
  }

  LOG(ERROR)<< "Successfully extracted the features!";
  return 0;
}<|MERGE_RESOLUTION|>--- conflicted
+++ resolved
@@ -135,11 +135,6 @@
   LOG(ERROR)<< "Extacting Features";
 
   Datum datum;
-<<<<<<< HEAD
-  const int_tp kMaxKeyStrLength = 100;
-  char key_str[kMaxKeyStrLength];
-=======
->>>>>>> 4e9b449e
   std::vector<Blob<float>*> input_vec;
   std::vector<int_tp> image_indices(num_features, 0);
   for (int_tp batch_index = 0; batch_index < num_mini_batches; ++batch_index) {
@@ -161,13 +156,7 @@
         for (int_tp d = 0; d < dim_features; ++d) {
           datum.add_float_data(feature_blob_data[d]);
         }
-<<<<<<< HEAD
-        int_tp length = snprintf(key_str, kMaxKeyStrLength, "%010zd",
-            image_indices[i]);
-=======
         string key_str = caffe::format_int(image_indices[i], 10);
-
->>>>>>> 4e9b449e
         string out;
         CHECK(datum.SerializeToString(&out));
         txns.at(i)->Put(key_str, out);
